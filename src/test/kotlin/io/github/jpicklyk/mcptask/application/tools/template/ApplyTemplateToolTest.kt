<<<<<<< HEAD
package io.github.jpicklyk.mcptask.application.tools.template

import io.github.jpicklyk.mcptask.application.tools.ToolExecutionContext
import io.github.jpicklyk.mcptask.application.tools.ToolValidationException
import io.github.jpicklyk.mcptask.domain.model.*
import io.github.jpicklyk.mcptask.domain.repository.*
import io.github.jpicklyk.mcptask.infrastructure.repository.RepositoryProvider
import io.github.jpicklyk.mcptask.infrastructure.util.ErrorCodes
import io.mockk.coEvery
import io.mockk.every
import io.mockk.mockk
import kotlinx.coroutines.runBlocking
import kotlinx.serialization.json.JsonArray
import kotlinx.serialization.json.JsonObject
import kotlinx.serialization.json.JsonPrimitive
import org.junit.jupiter.api.Assertions.*
import org.junit.jupiter.api.BeforeEach
import org.junit.jupiter.api.Test
import java.time.Instant
import java.util.*

class ApplyTemplateToolTest {
    private lateinit var tool: ApplyTemplateTool
    private lateinit var context: ToolExecutionContext
    private lateinit var mockTemplateRepository: TemplateRepository
    private lateinit var mockTaskRepository: TaskRepository
    private lateinit var mockFeatureRepository: FeatureRepository

    private val testTemplateId1 = UUID.randomUUID()
    private val testTemplateId2 = UUID.randomUUID()
    private val disabledTemplateId = UUID.randomUUID()
    private val testTaskId = UUID.randomUUID()
    private val testFeatureId = UUID.randomUUID()

    private val testSectionId1 = UUID.randomUUID()
    private val testSectionId2 = UUID.randomUUID()
    private val testSectionId3 = UUID.randomUUID()
    private val testSectionId4 = UUID.randomUUID()
    private val testSectionId5 = UUID.randomUUID()

    @BeforeEach
    fun setup() {
        // Create mock repositories
        mockTemplateRepository = mockk<TemplateRepository>()
        mockTaskRepository = mockk<TaskRepository>()
        mockFeatureRepository = mockk<FeatureRepository>()
        val mockRepositoryProvider = mockk<RepositoryProvider>()

        // Configure the repository provider to return the mock repositories
        every { mockRepositoryProvider.templateRepository() } returns mockTemplateRepository
        every { mockRepositoryProvider.taskRepository() } returns mockTaskRepository
        every { mockRepositoryProvider.featureRepository() } returns mockFeatureRepository

        // Create test templates
        val testTemplate1 = Template(
            id = testTemplateId1,
            name = "Test Template 1",
            description = "This is test template 1",
            targetEntityType = EntityType.TASK, // Can be applied to tasks
            isBuiltIn = false,
            isProtected = false,
            isEnabled = true,
            createdBy = "Test User",
            tags = listOf("test", "template1"),
            createdAt = Instant.now(),
            modifiedAt = Instant.now()
        )
        
        val testTemplate2 = Template(
            id = testTemplateId2,
            name = "Test Template 2",
            description = "This is test template 2",
            targetEntityType = EntityType.TASK, // Can be applied to tasks
            isBuiltIn = false,
            isProtected = false,
            isEnabled = true,
            createdBy = "Test User",
            tags = listOf("test", "template2"),
            createdAt = Instant.now(),
            modifiedAt = Instant.now()
        )
        
        // Create a disabled test template
        val disabledTemplate = Template(
            id = disabledTemplateId,
            name = "Disabled Template",
            description = "This is a disabled template",
            targetEntityType = EntityType.TASK, // Can be applied to tasks
            isBuiltIn = false,
            isProtected = false,
            isEnabled = false, // Template is disabled
            createdBy = "Test User",
            tags = listOf("test", "template", "disabled"),
            createdAt = Instant.now(),
            modifiedAt = Instant.now()
        )

        // Create a test task and feature
        val testTask = Task(
            id = testTaskId,
            title = "Test Task",
            summary = "This is a test task",
            status = TaskStatus.PENDING
        )

        val testFeature = Feature(
            id = testFeatureId,
            name = "Test Feature",
            summary = "This is a test feature",
            status = FeatureStatus.PLANNING
        )

        // Define behavior for template repository getTemplate method
        coEvery {
            mockTemplateRepository.getTemplate(testTemplateId1)
        } returns Result.Success(testTemplate1)
        
        coEvery {
            mockTemplateRepository.getTemplate(testTemplateId2)
        } returns Result.Success(testTemplate2)
        
        // Define behavior for disabled template
        coEvery {
            mockTemplateRepository.getTemplate(disabledTemplateId)
        } returns Result.Success(disabledTemplate)

        // Define behavior for non-existent template
        coEvery {
            mockTemplateRepository.getTemplate(match { 
                it != testTemplateId1 && it != testTemplateId2 && it != disabledTemplateId 
            })
        } returns Result.Error(RepositoryError.NotFound(UUID.randomUUID(), EntityType.TEMPLATE, "Template not found"))

        // Define behavior for task repository getById method
        coEvery {
            mockTaskRepository.getById(testTaskId)
        } returns Result.Success(testTask)

        // Define behavior for feature repository getById method
        coEvery {
            mockFeatureRepository.getById(testFeatureId)
        } returns Result.Success(testFeature)

        // Define behavior for non-existent task and feature
        coEvery {
            mockTaskRepository.getById(neq(testTaskId))
        } returns Result.Error(RepositoryError.NotFound(UUID.randomUUID(), EntityType.TASK, "Task not found"))

        coEvery {
            mockFeatureRepository.getById(neq(testFeatureId))
        } returns Result.Error(RepositoryError.NotFound(UUID.randomUUID(), EntityType.FEATURE, "Feature not found"))

        // Define template sections for template 1
        val createdSections1 = listOf(
            TemplateSection(
                id = testSectionId1,
                templateId = testTemplateId1,
                title = "Requirements",
                usageDescription = "Key requirements for this task",
                contentSample = "List all requirements here...",
                contentFormat = ContentFormat.MARKDOWN,
                ordinal = 0,
                isRequired = true,
                tags = listOf("requirements")
            ),
            TemplateSection(
                id = testSectionId2,
                templateId = testTemplateId1,
                title = "Implementation Notes",
                usageDescription = "Technical details for implementation",
                contentSample = "Describe implementation approach here...",
                contentFormat = ContentFormat.MARKDOWN,
                ordinal = 1,
                isRequired = false,
                tags = listOf("implementation")
            ),
            TemplateSection(
                id = testSectionId3,
                templateId = testTemplateId1,
                title = "Testing Strategy",
                usageDescription = "How this task should be tested",
                contentSample = "Describe testing approach here...",
                contentFormat = ContentFormat.MARKDOWN,
                ordinal = 2,
                isRequired = false,
                tags = listOf("testing")
            )
        )
        
        // Define template sections for template 2
        val createdSections2 = listOf(
            TemplateSection(
                id = testSectionId4,
                templateId = testTemplateId2,
                title = "Design Documentation",
                usageDescription = "Design details for this task",
                contentSample = "Describe design approach here...",
                contentFormat = ContentFormat.MARKDOWN,
                ordinal = 0,
                isRequired = true,
                tags = listOf("design")
            ),
            TemplateSection(
                id = testSectionId5,
                templateId = testTemplateId2,
                title = "Related Tasks",
                usageDescription = "List of related tasks",
                contentSample = "List related tasks here...",
                contentFormat = ContentFormat.MARKDOWN,
                ordinal = 1,
                isRequired = false,
                tags = listOf("related")
            )
        )

        // Define behavior for single template application
        coEvery {
            mockTemplateRepository.applyTemplate(testTemplateId1, EntityType.TASK, testTaskId)
        } returns Result.Success(createdSections1)

        coEvery {
            mockTemplateRepository.applyTemplate(testTemplateId1, EntityType.FEATURE, testFeatureId)
        } returns Result.Success(createdSections1)
        
        coEvery {
            mockTemplateRepository.applyTemplate(testTemplateId2, EntityType.TASK, testTaskId)
        } returns Result.Success(createdSections2)
        
        // Define behavior for attempting to apply a disabled template
        coEvery {
            mockTemplateRepository.applyTemplate(disabledTemplateId, any(), any())
        } returns Result.Error(
            RepositoryError.ValidationError(
                "Template 'Disabled Template' (ID: $disabledTemplateId) is disabled and cannot be applied. " +
                "Use enableTemplate() to enable it first."
            )
        )
        
        // Define behavior for multiple template application
        coEvery {
            mockTemplateRepository.applyMultipleTemplates(
                listOf(testTemplateId1, testTemplateId2),
                EntityType.TASK,
                testTaskId
            )
        } returns Result.Success(
            mapOf(
                testTemplateId1 to createdSections1,
                testTemplateId2 to createdSections2
            )
        )
        
        coEvery {
            mockTemplateRepository.applyMultipleTemplates(
                listOf(testTemplateId1, disabledTemplateId),
                EntityType.TASK,
                testTaskId
            )
        } returns Result.Success(
            mapOf(
                testTemplateId1 to createdSections1
            )
        )
        
        coEvery {
            mockTemplateRepository.applyMultipleTemplates(
                listOf(disabledTemplateId),
                EntityType.TASK,
                testTaskId
            )
        } returns Result.Error(
            RepositoryError.ValidationError(
                "Failed to apply template $disabledTemplateId: Template 'Disabled Template' is disabled and cannot be applied. " +
                "Use enableTemplate() to enable it first."
            )
        )

        // Create the execution context with the mock repository provider
        context = ToolExecutionContext(mockRepositoryProvider)

        tool = ApplyTemplateTool()
    }

    @Test
    fun `test valid parameters validation - single template`() {
        val params = JsonObject(
            mapOf(
                "templateIds" to JsonArray(listOf(JsonPrimitive(testTemplateId1.toString()))),
                "entityType" to JsonPrimitive("TASK"),
                "entityId" to JsonPrimitive(testTaskId.toString())
            )
        )

        // Should not throw an exception
        assertDoesNotThrow { tool.validateParams(params) }
    }
    
    @Test
    fun `test valid parameters validation - multiple templates`() {
        val params = JsonObject(
            mapOf(
                "templateIds" to JsonArray(listOf(
                    JsonPrimitive(testTemplateId1.toString()),
                    JsonPrimitive(testTemplateId2.toString())
                )),
                "entityType" to JsonPrimitive("TASK"),
                "entityId" to JsonPrimitive(testTaskId.toString())
            )
        )

        // Should not throw an exception
        assertDoesNotThrow { tool.validateParams(params) }
    }
    
    @Test
    fun `test valid parameters validation - both single and multiple templates`() {
        val params = JsonObject(
            mapOf(
                "templateId" to JsonPrimitive(testTemplateId1.toString()),
                "templateIds" to JsonArray(listOf(
                    JsonPrimitive(testTemplateId2.toString())
                )),
                "entityType" to JsonPrimitive("TASK"),
                "entityId" to JsonPrimitive(testTaskId.toString())
            )
        )

        // Should not throw an exception
        assertDoesNotThrow { tool.validateParams(params) }
    }

    @Test
    fun `test missing template IDs validation`() {
        val params = JsonObject(
            mapOf(
                "entityType" to JsonPrimitive("TASK"),
                "entityId" to JsonPrimitive(testTaskId.toString())
            )
        )

        // Should throw an exception for missing template identifier
        val exception = assertThrows(ToolValidationException::class.java) {
            tool.validateParams(params)
        }
        assertTrue(exception.message!!.contains("Parameter 'templateIds' must be an array of strings (UUIDs)"))
    }
    
    @Test
    fun `test empty templateIds array validation`() {
        val params = JsonObject(
            mapOf(
                "templateIds" to JsonArray(emptyList()),
                "entityType" to JsonPrimitive("TASK"),
                "entityId" to JsonPrimitive(testTaskId.toString())
            )
        )

        // Should throw an exception for empty templateIds array
        val exception = assertThrows(ToolValidationException::class.java) {
            tool.validateParams(params)
        }
        assertTrue(exception.message!!.contains("Parameter 'templateIds' cannot be an empty array"))
    }

    @Test
    fun `test invalid templateId format validation`() {
        val params = JsonObject(
            mapOf(
                "templateIds" to JsonArray(listOf(JsonPrimitive("not-a-uuid"))),
                "entityType" to JsonPrimitive("TASK"),
                "entityId" to JsonPrimitive(testTaskId.toString())
            )
        )

        // Should throw an exception for invalid UUID
        val exception = assertThrows(ToolValidationException::class.java) {
            tool.validateParams(params)
        }
        assertTrue(exception.message!!.contains("is not a valid UUID format"))
    }
    
    @Test
    fun `test invalid templateIds format validation`() {
        val params = JsonObject(
            mapOf(
                "templateIds" to JsonArray(listOf(
                    JsonPrimitive(testTemplateId1.toString()),
                    JsonPrimitive("not-a-uuid")
                )),
                "entityType" to JsonPrimitive("TASK"),
                "entityId" to JsonPrimitive(testTaskId.toString())
            )
        )

        // Should throw an exception for invalid UUID
        val exception = assertThrows(ToolValidationException::class.java) {
            tool.validateParams(params)
        }
        assertTrue(exception.message!!.contains("templateIds[1] is not a valid UUID format"))
    }

    @Test
    fun `test invalid entityId format validation`() {
        val params = JsonObject(
            mapOf(
                "templateIds" to JsonArray(listOf(JsonPrimitive(testTemplateId1.toString()))),
                "entityType" to JsonPrimitive("TASK"),
                "entityId" to JsonPrimitive("not-a-uuid")
            )
        )

        // Should throw an exception for invalid UUID
        val exception = assertThrows(ToolValidationException::class.java) {
            tool.validateParams(params)
        }
        assertTrue(exception.message!!.contains("Invalid entity ID format"))
    }

    @Test
    fun `test invalid entityType validation`() {
        val params = JsonObject(
            mapOf(
                "templateIds" to JsonArray(listOf(JsonPrimitive(testTemplateId1.toString()))),
                "entityType" to JsonPrimitive("INVALID_TYPE"),
                "entityId" to JsonPrimitive(testTaskId.toString())
            )
        )

        // Should throw an exception for invalid entity type
        val exception = assertThrows(ToolValidationException::class.java) {
            tool.validateParams(params)
        }
        assertTrue(exception.message!!.contains("Invalid entity type"))
    }

    @Test
    fun `test applying single template to a task successfully`() = runBlocking {
        val params = JsonObject(
            mapOf(
                "templateIds" to JsonArray(listOf(JsonPrimitive(testTemplateId1.toString()))),
                "entityType" to JsonPrimitive("TASK"),
                "entityId" to JsonPrimitive(testTaskId.toString())
            )
        )

        val result = tool.execute(params, context)

        // Check that the result is a success response
        val resultObj = result as JsonObject
        assertEquals(true, (resultObj["success"] as JsonPrimitive).content.toBoolean())
        assertEquals(
            "Template applied successfully, created 3 sections",
            (resultObj["message"] as JsonPrimitive).content
        )

        // Check the returned data
        val data = resultObj["data"] as JsonObject
        assertEquals(testTemplateId1.toString(), (data["templateId"] as JsonPrimitive).content)
        assertEquals("TASK", (data["entityType"] as JsonPrimitive).content)
        assertEquals(testTaskId.toString(), (data["entityId"] as JsonPrimitive).content)
        assertEquals(3, (data["sectionsCreated"] as JsonPrimitive).content.toInt())

        // Check sections array
        assertTrue(data.containsKey("sections"))
        val sections = data["sections"] as JsonArray
        assertEquals(3, sections.size)

        // Verify first section
        val section1 = sections[0] as JsonObject
        assertEquals(testSectionId1.toString(), (section1["id"] as JsonPrimitive).content)
        assertEquals("Requirements", (section1["title"] as JsonPrimitive).content)
        assertEquals(0, (section1["ordinal"] as JsonPrimitive).content.toInt())
    }

    @Test
    fun `test applying multiple templates to a task successfully`() = runBlocking {
        val params = JsonObject(
            mapOf(
                "templateIds" to JsonArray(listOf(
                    JsonPrimitive(testTemplateId1.toString()),
                    JsonPrimitive(testTemplateId2.toString())
                )),
                "entityType" to JsonPrimitive("TASK"),
                "entityId" to JsonPrimitive(testTaskId.toString())
            )
        )

        val result = tool.execute(params, context)

        // Check that the result is a success response
        val resultObj = result as JsonObject
        assertEquals(true, (resultObj["success"] as JsonPrimitive).content.toBoolean())
        assertEquals(
            "Applied 2 templates successfully, created 5 sections",
            (resultObj["message"] as JsonPrimitive).content
        )

        // Check the returned data
        val data = resultObj["data"] as JsonObject
        assertEquals("TASK", (data["entityType"] as JsonPrimitive).content)
        assertEquals(testTaskId.toString(), (data["entityId"] as JsonPrimitive).content)
        assertEquals(5, (data["totalSectionsCreated"] as JsonPrimitive).content.toInt())

        // Check appliedTemplates array
        assertTrue(data.containsKey("appliedTemplates"))
        val appliedTemplates = data["appliedTemplates"] as JsonArray
        assertEquals(2, appliedTemplates.size)
        
        // Verify the first template data
        val template1Data = appliedTemplates[0] as JsonObject
        assertEquals(testTemplateId1.toString(), (template1Data["templateId"] as JsonPrimitive).content)
        assertEquals(3, (template1Data["sectionsCreated"] as JsonPrimitive).content.toInt())
        
        val template1Sections = template1Data["sections"] as JsonArray
        assertEquals(3, template1Sections.size)
        
        // Verify second template data
        val template2Data = appliedTemplates[1] as JsonObject
        assertEquals(testTemplateId2.toString(), (template2Data["templateId"] as JsonPrimitive).content)
        assertEquals(2, (template2Data["sectionsCreated"] as JsonPrimitive).content.toInt())
        
        val template2Sections = template2Data["sections"] as JsonArray
        assertEquals(2, template2Sections.size)
    }
    
    @Test
    fun `test applying both single and multiple templates`() = runBlocking {
        // Note: Since we removed support for templateId in favor of templateIds, this test is now the same as 
        // testing multiple templates application. We'll keep it for test coverage but adjust the expectations.
        val params = JsonObject(
            mapOf(
                "templateIds" to JsonArray(listOf(
                    JsonPrimitive(testTemplateId1.toString()),
                    JsonPrimitive(testTemplateId2.toString())
                )),
                "entityType" to JsonPrimitive("TASK"),
                "entityId" to JsonPrimitive(testTaskId.toString())
            )
        )

        val result = tool.execute(params, context)

        // Should be treated as multiple templates
        val resultObj = result as JsonObject
        assertEquals(true, (resultObj["success"] as JsonPrimitive).content.toBoolean())
        
        // Check that all templates were applied
        val data = resultObj["data"] as JsonObject
        assertTrue(data.containsKey("appliedTemplates"))
        val appliedTemplates = data["appliedTemplates"] as JsonArray
        assertEquals(2, appliedTemplates.size)
    }

    @Test
    fun `test applying template to non-existent entity`() = runBlocking {
        val nonExistentId = UUID.randomUUID()
        val params = JsonObject(
            mapOf(
                "templateIds" to JsonArray(listOf(JsonPrimitive(testTemplateId1.toString()))),
                "entityType" to JsonPrimitive("TASK"),
                "entityId" to JsonPrimitive(nonExistentId.toString())
            )
        )

        val result = tool.execute(params, context)

        // Check that the result is an error response
        val resultObj = result as JsonObject
        assertEquals(false, (resultObj["success"] as JsonPrimitive).content.toBoolean())
        assertTrue((resultObj["message"] as JsonPrimitive).content.contains("Entity not found"))

        // Error should contain the error code
        val error = resultObj["error"] as JsonObject
        assertEquals(ErrorCodes.RESOURCE_NOT_FOUND, (error["code"] as JsonPrimitive).content)
    }

    @Test
    fun `test applying non-existent template`() = runBlocking {
        val nonExistentId = UUID.randomUUID()
        val params = JsonObject(
            mapOf(
                "templateIds" to JsonArray(listOf(JsonPrimitive(nonExistentId.toString()))),
                "entityType" to JsonPrimitive("TASK"),
                "entityId" to JsonPrimitive(testTaskId.toString())
            )
        )

        val result = tool.execute(params, context)

        // Check that the result is an error response
        val resultObj = result as JsonObject
        assertEquals(false, (resultObj["success"] as JsonPrimitive).content.toBoolean())
        assertTrue(
            (resultObj["message"] as JsonPrimitive).content.contains("Template not found") ||
                    (resultObj["message"] as JsonPrimitive).content.contains("One or more templates or the entity not found")
        )

        // Error should contain the error code
        val error = resultObj["error"] as JsonObject
        assertEquals(ErrorCodes.RESOURCE_NOT_FOUND, (error["code"] as JsonPrimitive).content)
    }

    @Test
    fun `test applying disabled template`() = runBlocking {
        val params = JsonObject(
            mapOf(
                "templateIds" to JsonArray(listOf(JsonPrimitive(disabledTemplateId.toString()))),
                "entityType" to JsonPrimitive("TASK"),
                "entityId" to JsonPrimitive(testTaskId.toString())
            )
        )

        val result = tool.execute(params, context)

        // Check that the result is an error response
        val resultObj = result as JsonObject
        assertEquals(false, (resultObj["success"] as JsonPrimitive).content.toBoolean())
        
        // Error should contain the error code
        val error = resultObj["error"] as JsonObject
        assertEquals(ErrorCodes.VALIDATION_ERROR, (error["code"] as JsonPrimitive).content)
        
        // Error details should mention that the template is disabled
        val details = (error["details"] as? JsonPrimitive)?.content ?: ""
        assertTrue(details.contains("is disabled and cannot be applied") || 
                  resultObj["message"].toString().contains("disabled"))
    }

    @Test
    fun `test template application with error`() = runBlocking {
        // Setup mock to return an error for applyTemplate (since single template in templateIds goes to applySingleTemplate method)
        coEvery {
            mockTemplateRepository.applyTemplate(testTemplateId1, EntityType.TASK, testTaskId)
        } returns Result.Error(RepositoryError.DatabaseError("Failed to apply template"))

        val params = JsonObject(
            mapOf(
                "templateIds" to JsonArray(listOf(JsonPrimitive(testTemplateId1.toString()))),
                "entityType" to JsonPrimitive("TASK"),
                "entityId" to JsonPrimitive(testTaskId.toString())
            )
        )

        val result = tool.execute(params, context)

        // Check that the result is an error response
        val resultObj = result as JsonObject
        assertEquals(false, (resultObj["success"] as JsonPrimitive).content.toBoolean())
        assertTrue((resultObj["message"] as JsonPrimitive).content.contains("Failed to apply template"))

        // Error should contain the error code
        val error = resultObj["error"] as JsonObject
        assertEquals(ErrorCodes.DATABASE_ERROR, (error["code"] as JsonPrimitive).content)
    }

    @Test
    fun `test template application with ordinal conflict resolution`() = runBlocking {
        // This test verifies that when applying templates to entities with existing sections,
        // the response shows the correct ordinal values where sections were actually placed

        // Create template sections that will be placed after existing sections (starting at ordinal 7)
        val sectionsWithCorrectOrdinals = listOf(
            TemplateSection(
                id = testSectionId1,
                templateId = testTemplateId1,
                title = "Requirements",
                usageDescription = "Key requirements for this task",
                contentSample = "List all requirements here...",
                contentFormat = ContentFormat.MARKDOWN,
                ordinal = 7, // Should be placed after existing sections (0-6)
                isRequired = true,
                tags = listOf("requirements")
            ),
            TemplateSection(
                id = testSectionId2,
                templateId = testTemplateId1,
                title = "Implementation Notes",
                usageDescription = "Technical details for implementation",
                contentSample = "Describe implementation approach here...",
                contentFormat = ContentFormat.MARKDOWN,
                ordinal = 8, // Next available ordinal
                isRequired = false,
                tags = listOf("implementation")
            ),
            TemplateSection(
                id = testSectionId3,
                templateId = testTemplateId1,
                title = "Testing Strategy",
                usageDescription = "How this task should be tested",
                contentSample = "Describe testing approach here...",
                contentFormat = ContentFormat.MARKDOWN,
                ordinal = 9, // Next available ordinal
                isRequired = false,
                tags = listOf("testing")
            )
        )

        // Setup mock to return sections with adjusted ordinals (simulating ordinal conflict resolution)
        coEvery {
            mockTemplateRepository.applyTemplate(testTemplateId1, EntityType.TASK, testTaskId)
        } returns Result.Success(sectionsWithCorrectOrdinals)

        val params = JsonObject(
            mapOf(
                "templateIds" to JsonArray(listOf(JsonPrimitive(testTemplateId1.toString()))),
                "entityType" to JsonPrimitive("TASK"),
                "entityId" to JsonPrimitive(testTaskId.toString())
            )
        )

        val result = tool.execute(params, context)

        // Check that the result is a success response
        val resultObj = result as JsonObject
        assertEquals(true, (resultObj["success"] as JsonPrimitive).content.toBoolean())
        assertEquals(
            "Template applied successfully, created 3 sections",
            (resultObj["message"] as JsonPrimitive).content
        )

        // Check the returned data
        val data = resultObj["data"] as JsonObject
        val sections = data["sections"] as JsonArray
        assertEquals(3, sections.size)

        // Verify that the response shows the correct ordinal values (7, 8, 9)
        // This tests the fix for the bug where responses showed incorrect ordinals (0, 1, 2)
        val section1 = sections[0] as JsonObject
        assertEquals(testSectionId1.toString(), (section1["id"] as JsonPrimitive).content)
        assertEquals("Requirements", (section1["title"] as JsonPrimitive).content)
        assertEquals(
            7,
            (section1["ordinal"] as JsonPrimitive).content.toInt()
        ) // Should show actual placement, not template ordinal

        val section2 = sections[1] as JsonObject
        assertEquals(testSectionId2.toString(), (section2["id"] as JsonPrimitive).content)
        assertEquals("Implementation Notes", (section2["title"] as JsonPrimitive).content)
        assertEquals(
            8,
            (section2["ordinal"] as JsonPrimitive).content.toInt()
        ) // Should show actual placement, not template ordinal

        val section3 = sections[2] as JsonObject
        assertEquals(testSectionId3.toString(), (section3["id"] as JsonPrimitive).content)
        assertEquals("Testing Strategy", (section3["title"] as JsonPrimitive).content)
        assertEquals(
            9,
            (section3["ordinal"] as JsonPrimitive).content.toInt()
        ) // Should show actual placement, not template ordinal
    }

    @Test
    fun `test multiple template application with ordinal conflict resolution`() = runBlocking {
        // This test verifies ordinal conflict resolution works correctly for multiple templates

        // First template sections starting at ordinal 5
        val template1SectionsWithCorrectOrdinals = listOf(
            TemplateSection(
                id = testSectionId1,
                templateId = testTemplateId1,
                title = "Requirements",
                usageDescription = "Key requirements for this task",
                contentSample = "List all requirements here...",
                contentFormat = ContentFormat.MARKDOWN,
                ordinal = 5, // Placed after existing sections
                isRequired = true,
                tags = listOf("requirements")
            ),
            TemplateSection(
                id = testSectionId2,
                templateId = testTemplateId1,
                title = "Implementation Notes",
                usageDescription = "Technical details for implementation",
                contentSample = "Describe implementation approach here...",
                contentFormat = ContentFormat.MARKDOWN,
                ordinal = 6, // Next ordinal
                isRequired = false,
                tags = listOf("implementation")
            )
        )

        // Second template sections starting at ordinal 7 (after first template)
        val template2SectionsWithCorrectOrdinals = listOf(
            TemplateSection(
                id = testSectionId4,
                templateId = testTemplateId2,
                title = "Design Documentation",
                usageDescription = "Design details for this task",
                contentSample = "Describe design approach here...",
                contentFormat = ContentFormat.MARKDOWN,
                ordinal = 7, // Placed after first template sections
                isRequired = true,
                tags = listOf("design")
            ),
            TemplateSection(
                id = testSectionId5,
                templateId = testTemplateId2,
                title = "Related Tasks",
                usageDescription = "List of related tasks",
                contentSample = "List related tasks here...",
                contentFormat = ContentFormat.MARKDOWN,
                ordinal = 8, // Next ordinal
                isRequired = false,
                tags = listOf("related")
            )
        )

        // Setup mock to return sections with correct ordinals for multiple template application
        coEvery {
            mockTemplateRepository.applyMultipleTemplates(
                listOf(testTemplateId1, testTemplateId2),
                EntityType.TASK,
                testTaskId
            )
        } returns Result.Success(
            mapOf(
                testTemplateId1 to template1SectionsWithCorrectOrdinals,
                testTemplateId2 to template2SectionsWithCorrectOrdinals
            )
        )

        val params = JsonObject(
            mapOf(
                "templateIds" to JsonArray(
                    listOf(
                        JsonPrimitive(testTemplateId1.toString()),
                        JsonPrimitive(testTemplateId2.toString())
                    )
                ),
                "entityType" to JsonPrimitive("TASK"),
                "entityId" to JsonPrimitive(testTaskId.toString())
            )
        )

        val result = tool.execute(params, context)

        // Check that the result is a success response
        val resultObj = result as JsonObject
        assertEquals(true, (resultObj["success"] as JsonPrimitive).content.toBoolean())

        // Check the returned data
        val data = resultObj["data"] as JsonObject
        val appliedTemplates = data["appliedTemplates"] as JsonArray
        assertEquals(2, appliedTemplates.size)

        // Verify first template ordinals (5, 6)
        val template1Data = appliedTemplates[0] as JsonObject
        val template1Sections = template1Data["sections"] as JsonArray

        val template1Section1 = template1Sections[0] as JsonObject
        assertEquals(5, (template1Section1["ordinal"] as JsonPrimitive).content.toInt())

        val template1Section2 = template1Sections[1] as JsonObject
        assertEquals(6, (template1Section2["ordinal"] as JsonPrimitive).content.toInt())

        // Verify second template ordinals (7, 8)
        val template2Data = appliedTemplates[1] as JsonObject
        val template2Sections = template2Data["sections"] as JsonArray

        val template2Section1 = template2Sections[0] as JsonObject
        assertEquals(7, (template2Section1["ordinal"] as JsonPrimitive).content.toInt())

        val template2Section2 = template2Sections[1] as JsonObject
        assertEquals(8, (template2Section2["ordinal"] as JsonPrimitive).content.toInt())
    }
=======
package io.github.jpicklyk.mcptask.application.tools.template

import io.github.jpicklyk.mcptask.application.tools.ToolExecutionContext
import io.github.jpicklyk.mcptask.application.tools.ToolValidationException
import io.github.jpicklyk.mcptask.domain.model.*
import io.github.jpicklyk.mcptask.domain.repository.*
import io.github.jpicklyk.mcptask.infrastructure.repository.RepositoryProvider
import io.github.jpicklyk.mcptask.infrastructure.util.ErrorCodes
import io.mockk.coEvery
import io.mockk.every
import io.mockk.mockk
import kotlinx.coroutines.runBlocking
import kotlinx.serialization.json.JsonArray
import kotlinx.serialization.json.JsonObject
import kotlinx.serialization.json.JsonPrimitive
import org.junit.jupiter.api.Assertions.*
import org.junit.jupiter.api.BeforeEach
import org.junit.jupiter.api.Test
import java.time.Instant
import java.util.*

class ApplyTemplateToolTest {
    private lateinit var tool: ApplyTemplateTool
    private lateinit var context: ToolExecutionContext
    private lateinit var mockTemplateRepository: TemplateRepository
    private lateinit var mockTaskRepository: TaskRepository
    private lateinit var mockFeatureRepository: FeatureRepository

    private val testTemplateId1 = UUID.randomUUID()
    private val testTemplateId2 = UUID.randomUUID()
    private val disabledTemplateId = UUID.randomUUID()
    private val testTaskId = UUID.randomUUID()
    private val testFeatureId = UUID.randomUUID()

    private val testSectionId1 = UUID.randomUUID()
    private val testSectionId2 = UUID.randomUUID()
    private val testSectionId3 = UUID.randomUUID()
    private val testSectionId4 = UUID.randomUUID()
    private val testSectionId5 = UUID.randomUUID()

    @BeforeEach
    fun setup() {
        // Create mock repositories
        mockTemplateRepository = mockk<TemplateRepository>()
        mockTaskRepository = mockk<TaskRepository>()
        mockFeatureRepository = mockk<FeatureRepository>()
        val mockRepositoryProvider = mockk<RepositoryProvider>()

        // Configure the repository provider to return the mock repositories
        every { mockRepositoryProvider.templateRepository() } returns mockTemplateRepository
        every { mockRepositoryProvider.taskRepository() } returns mockTaskRepository
        every { mockRepositoryProvider.featureRepository() } returns mockFeatureRepository

        // Create test templates
        val testTemplate1 = Template(
            id = testTemplateId1,
            name = "Test Template 1",
            description = "This is test template 1",
            targetEntityType = EntityType.TASK, // Can be applied to tasks
            isBuiltIn = false,
            isProtected = false,
            isEnabled = true,
            createdBy = "Test User",
            tags = listOf("test", "template1"),
            createdAt = Instant.now(),
            modifiedAt = Instant.now()
        )
        
        val testTemplate2 = Template(
            id = testTemplateId2,
            name = "Test Template 2",
            description = "This is test template 2",
            targetEntityType = EntityType.TASK, // Can be applied to tasks
            isBuiltIn = false,
            isProtected = false,
            isEnabled = true,
            createdBy = "Test User",
            tags = listOf("test", "template2"),
            createdAt = Instant.now(),
            modifiedAt = Instant.now()
        )
        
        // Create a disabled test template
        val disabledTemplate = Template(
            id = disabledTemplateId,
            name = "Disabled Template",
            description = "This is a disabled template",
            targetEntityType = EntityType.TASK, // Can be applied to tasks
            isBuiltIn = false,
            isProtected = false,
            isEnabled = false, // Template is disabled
            createdBy = "Test User",
            tags = listOf("test", "template", "disabled"),
            createdAt = Instant.now(),
            modifiedAt = Instant.now()
        )

        // Create a test task and feature
        val testTask = Task(
            id = testTaskId,
            title = "Test Task",
            summary = "This is a test task",
            status = TaskStatus.PENDING
        )

        val testFeature = Feature(
            id = testFeatureId,
            name = "Test Feature",
            summary = "This is a test feature",
            status = FeatureStatus.PLANNING
        )

        // Define behavior for template repository getTemplate method
        coEvery {
            mockTemplateRepository.getTemplate(testTemplateId1)
        } returns Result.Success(testTemplate1)
        
        coEvery {
            mockTemplateRepository.getTemplate(testTemplateId2)
        } returns Result.Success(testTemplate2)
        
        // Define behavior for disabled template
        coEvery {
            mockTemplateRepository.getTemplate(disabledTemplateId)
        } returns Result.Success(disabledTemplate)

        // Define behavior for non-existent template
        coEvery {
            mockTemplateRepository.getTemplate(match { 
                it != testTemplateId1 && it != testTemplateId2 && it != disabledTemplateId 
            })
        } returns Result.Error(RepositoryError.NotFound(UUID.randomUUID(), EntityType.TEMPLATE, "Template not found"))

        // Define behavior for task repository getById method
        coEvery {
            mockTaskRepository.getById(testTaskId)
        } returns Result.Success(testTask)

        // Define behavior for feature repository getById method
        coEvery {
            mockFeatureRepository.getById(testFeatureId)
        } returns Result.Success(testFeature)

        // Define behavior for non-existent task and feature
        coEvery {
            mockTaskRepository.getById(neq(testTaskId))
        } returns Result.Error(RepositoryError.NotFound(UUID.randomUUID(), EntityType.TASK, "Task not found"))

        coEvery {
            mockFeatureRepository.getById(neq(testFeatureId))
        } returns Result.Error(RepositoryError.NotFound(UUID.randomUUID(), EntityType.FEATURE, "Feature not found"))

        // Define template sections for template 1
        val createdSections1 = listOf(
            TemplateSection(
                id = testSectionId1,
                templateId = testTemplateId1,
                title = "Requirements",
                usageDescription = "Key requirements for this task",
                contentSample = "List all requirements here...",
                contentFormat = ContentFormat.MARKDOWN,
                ordinal = 0,
                isRequired = true,
                tags = listOf("requirements")
            ),
            TemplateSection(
                id = testSectionId2,
                templateId = testTemplateId1,
                title = "Implementation Notes",
                usageDescription = "Technical details for implementation",
                contentSample = "Describe implementation approach here...",
                contentFormat = ContentFormat.MARKDOWN,
                ordinal = 1,
                isRequired = false,
                tags = listOf("implementation")
            ),
            TemplateSection(
                id = testSectionId3,
                templateId = testTemplateId1,
                title = "Testing Strategy",
                usageDescription = "How this task should be tested",
                contentSample = "Describe testing approach here...",
                contentFormat = ContentFormat.MARKDOWN,
                ordinal = 2,
                isRequired = false,
                tags = listOf("testing")
            )
        )
        
        // Define template sections for template 2
        val createdSections2 = listOf(
            TemplateSection(
                id = testSectionId4,
                templateId = testTemplateId2,
                title = "Design Documentation",
                usageDescription = "Design details for this task",
                contentSample = "Describe design approach here...",
                contentFormat = ContentFormat.MARKDOWN,
                ordinal = 0,
                isRequired = true,
                tags = listOf("design")
            ),
            TemplateSection(
                id = testSectionId5,
                templateId = testTemplateId2,
                title = "Related Tasks",
                usageDescription = "List of related tasks",
                contentSample = "List related tasks here...",
                contentFormat = ContentFormat.MARKDOWN,
                ordinal = 1,
                isRequired = false,
                tags = listOf("related")
            )
        )

        // Define behavior for single template application
        coEvery {
            mockTemplateRepository.applyTemplate(testTemplateId1, EntityType.TASK, testTaskId)
        } returns Result.Success(createdSections1)

        coEvery {
            mockTemplateRepository.applyTemplate(testTemplateId1, EntityType.FEATURE, testFeatureId)
        } returns Result.Success(createdSections1)
        
        coEvery {
            mockTemplateRepository.applyTemplate(testTemplateId2, EntityType.TASK, testTaskId)
        } returns Result.Success(createdSections2)
        
        // Define behavior for attempting to apply a disabled template
        coEvery {
            mockTemplateRepository.applyTemplate(disabledTemplateId, any(), any())
        } returns Result.Error(
            RepositoryError.ValidationError(
                "Template 'Disabled Template' (ID: $disabledTemplateId) is disabled and cannot be applied. " +
                "Use enableTemplate() to enable it first."
            )
        )
        
        // Define behavior for multiple template application
        coEvery {
            mockTemplateRepository.applyMultipleTemplates(
                listOf(testTemplateId1, testTemplateId2),
                EntityType.TASK,
                testTaskId
            )
        } returns Result.Success(
            mapOf(
                testTemplateId1 to createdSections1,
                testTemplateId2 to createdSections2
            )
        )
        
        coEvery {
            mockTemplateRepository.applyMultipleTemplates(
                listOf(testTemplateId1, disabledTemplateId),
                EntityType.TASK,
                testTaskId
            )
        } returns Result.Success(
            mapOf(
                testTemplateId1 to createdSections1
            )
        )
        
        coEvery {
            mockTemplateRepository.applyMultipleTemplates(
                listOf(disabledTemplateId),
                EntityType.TASK,
                testTaskId
            )
        } returns Result.Error(
            RepositoryError.ValidationError(
                "Failed to apply template $disabledTemplateId: Template 'Disabled Template' is disabled and cannot be applied. " +
                "Use enableTemplate() to enable it first."
            )
        )

        // Create the execution context with the mock repository provider
        context = ToolExecutionContext(mockRepositoryProvider)

        tool = ApplyTemplateTool()
    }

    @Test
    fun `test valid parameters validation - single template`() {
        val params = JsonObject(
            mapOf(
                "templateIds" to JsonArray(listOf(JsonPrimitive(testTemplateId1.toString()))),
                "entityType" to JsonPrimitive("TASK"),
                "entityId" to JsonPrimitive(testTaskId.toString())
            )
        )

        // Should not throw an exception
        assertDoesNotThrow { tool.validateParams(params) }
    }
    
    @Test
    fun `test valid parameters validation - multiple templates`() {
        val params = JsonObject(
            mapOf(
                "templateIds" to JsonArray(listOf(
                    JsonPrimitive(testTemplateId1.toString()),
                    JsonPrimitive(testTemplateId2.toString())
                )),
                "entityType" to JsonPrimitive("TASK"),
                "entityId" to JsonPrimitive(testTaskId.toString())
            )
        )

        // Should not throw an exception
        assertDoesNotThrow { tool.validateParams(params) }
    }
    
    @Test
    fun `test valid parameters validation - both single and multiple templates`() {
        val params = JsonObject(
            mapOf(
                "templateId" to JsonPrimitive(testTemplateId1.toString()),
                "templateIds" to JsonArray(listOf(
                    JsonPrimitive(testTemplateId2.toString())
                )),
                "entityType" to JsonPrimitive("TASK"),
                "entityId" to JsonPrimitive(testTaskId.toString())
            )
        )

        // Should not throw an exception
        assertDoesNotThrow { tool.validateParams(params) }
    }

    @Test
    fun `test missing template IDs validation`() {
        val params = JsonObject(
            mapOf(
                "entityType" to JsonPrimitive("TASK"),
                "entityId" to JsonPrimitive(testTaskId.toString())
            )
        )

        // Should throw an exception for missing template identifier
        val exception = assertThrows(ToolValidationException::class.java) {
            tool.validateParams(params)
        }
        assertTrue(exception.message!!.contains("Parameter 'templateIds' must be an array of strings (UUIDs)"))
    }
    
    @Test
    fun `test empty templateIds array validation`() {
        val params = JsonObject(
            mapOf(
                "templateIds" to JsonArray(emptyList()),
                "entityType" to JsonPrimitive("TASK"),
                "entityId" to JsonPrimitive(testTaskId.toString())
            )
        )

        // Should throw an exception for empty templateIds array
        val exception = assertThrows(ToolValidationException::class.java) {
            tool.validateParams(params)
        }
        assertTrue(exception.message!!.contains("Parameter 'templateIds' cannot be an empty array"))
    }

    @Test
    fun `test invalid templateId format validation`() {
        val params = JsonObject(
            mapOf(
                "templateIds" to JsonArray(listOf(JsonPrimitive("not-a-uuid"))),
                "entityType" to JsonPrimitive("TASK"),
                "entityId" to JsonPrimitive(testTaskId.toString())
            )
        )

        // Should throw an exception for invalid UUID
        val exception = assertThrows(ToolValidationException::class.java) {
            tool.validateParams(params)
        }
        assertTrue(exception.message!!.contains("is not a valid UUID format"))
    }
    
    @Test
    fun `test invalid templateIds format validation`() {
        val params = JsonObject(
            mapOf(
                "templateIds" to JsonArray(listOf(
                    JsonPrimitive(testTemplateId1.toString()),
                    JsonPrimitive("not-a-uuid")
                )),
                "entityType" to JsonPrimitive("TASK"),
                "entityId" to JsonPrimitive(testTaskId.toString())
            )
        )

        // Should throw an exception for invalid UUID
        val exception = assertThrows(ToolValidationException::class.java) {
            tool.validateParams(params)
        }
        assertTrue(exception.message!!.contains("templateIds[1] is not a valid UUID format"))
    }

    @Test
    fun `test invalid entityId format validation`() {
        val params = JsonObject(
            mapOf(
                "templateIds" to JsonArray(listOf(JsonPrimitive(testTemplateId1.toString()))),
                "entityType" to JsonPrimitive("TASK"),
                "entityId" to JsonPrimitive("not-a-uuid")
            )
        )

        // Should throw an exception for invalid UUID
        val exception = assertThrows(ToolValidationException::class.java) {
            tool.validateParams(params)
        }
        assertTrue(exception.message!!.contains("Invalid entity ID format"))
    }

    @Test
    fun `test invalid entityType validation`() {
        val params = JsonObject(
            mapOf(
                "templateIds" to JsonArray(listOf(JsonPrimitive(testTemplateId1.toString()))),
                "entityType" to JsonPrimitive("INVALID_TYPE"),
                "entityId" to JsonPrimitive(testTaskId.toString())
            )
        )

        // Should throw an exception for invalid entity type
        val exception = assertThrows(ToolValidationException::class.java) {
            tool.validateParams(params)
        }
        assertTrue(exception.message!!.contains("Invalid entity type"))
    }

    @Test
    fun `test applying single template to a task successfully`() = runBlocking {
        val params = JsonObject(
            mapOf(
                "templateIds" to JsonArray(listOf(JsonPrimitive(testTemplateId1.toString()))),
                "entityType" to JsonPrimitive("TASK"),
                "entityId" to JsonPrimitive(testTaskId.toString())
            )
        )

        val result = tool.execute(params, context)

        // Check that the result is a success response
        val resultObj = result as JsonObject
        assertEquals(true, (resultObj["success"] as JsonPrimitive).content.toBoolean())
        assertEquals(
            "Template applied successfully, created 3 sections",
            (resultObj["message"] as JsonPrimitive).content
        )

        // Check the returned data
        val data = resultObj["data"] as JsonObject
        assertEquals(testTemplateId1.toString(), (data["templateId"] as JsonPrimitive).content)
        assertEquals("TASK", (data["entityType"] as JsonPrimitive).content)
        assertEquals(testTaskId.toString(), (data["entityId"] as JsonPrimitive).content)
        assertEquals(3, (data["sectionsCreated"] as JsonPrimitive).content.toInt())

        // Check sections array
        assertTrue(data.containsKey("sections"))
        val sections = data["sections"] as JsonArray
        assertEquals(3, sections.size)

        // Verify first section
        val section1 = sections[0] as JsonObject
        assertEquals(testSectionId1.toString(), (section1["id"] as JsonPrimitive).content)
        assertEquals("Requirements", (section1["title"] as JsonPrimitive).content)
        assertEquals(0, (section1["ordinal"] as JsonPrimitive).content.toInt())
    }

    @Test
    fun `test applying multiple templates to a task successfully`() = runBlocking {
        val params = JsonObject(
            mapOf(
                "templateIds" to JsonArray(listOf(
                    JsonPrimitive(testTemplateId1.toString()),
                    JsonPrimitive(testTemplateId2.toString())
                )),
                "entityType" to JsonPrimitive("TASK"),
                "entityId" to JsonPrimitive(testTaskId.toString())
            )
        )

        val result = tool.execute(params, context)

        // Check that the result is a success response
        val resultObj = result as JsonObject
        assertEquals(true, (resultObj["success"] as JsonPrimitive).content.toBoolean())
        assertEquals(
            "Applied 2 templates successfully, created 5 sections",
            (resultObj["message"] as JsonPrimitive).content
        )

        // Check the returned data
        val data = resultObj["data"] as JsonObject
        assertEquals("TASK", (data["entityType"] as JsonPrimitive).content)
        assertEquals(testTaskId.toString(), (data["entityId"] as JsonPrimitive).content)
        assertEquals(5, (data["totalSectionsCreated"] as JsonPrimitive).content.toInt())

        // Check appliedTemplates array
        assertTrue(data.containsKey("appliedTemplates"))
        val appliedTemplates = data["appliedTemplates"] as JsonArray
        assertEquals(2, appliedTemplates.size)
        
        // Verify the first template data
        val template1Data = appliedTemplates[0] as JsonObject
        assertEquals(testTemplateId1.toString(), (template1Data["templateId"] as JsonPrimitive).content)
        assertEquals(3, (template1Data["sectionsCreated"] as JsonPrimitive).content.toInt())
        
        val template1Sections = template1Data["sections"] as JsonArray
        assertEquals(3, template1Sections.size)
        
        // Verify second template data
        val template2Data = appliedTemplates[1] as JsonObject
        assertEquals(testTemplateId2.toString(), (template2Data["templateId"] as JsonPrimitive).content)
        assertEquals(2, (template2Data["sectionsCreated"] as JsonPrimitive).content.toInt())
        
        val template2Sections = template2Data["sections"] as JsonArray
        assertEquals(2, template2Sections.size)
    }
    
    @Test
    fun `test applying both single and multiple templates`() = runBlocking {
        // Note: Since we removed support for templateId in favor of templateIds, this test is now the same as 
        // testing multiple templates application. We'll keep it for test coverage but adjust the expectations.
        val params = JsonObject(
            mapOf(
                "templateIds" to JsonArray(listOf(
                    JsonPrimitive(testTemplateId1.toString()),
                    JsonPrimitive(testTemplateId2.toString())
                )),
                "entityType" to JsonPrimitive("TASK"),
                "entityId" to JsonPrimitive(testTaskId.toString())
            )
        )

        val result = tool.execute(params, context)

        // Should be treated as multiple templates
        val resultObj = result as JsonObject
        assertEquals(true, (resultObj["success"] as JsonPrimitive).content.toBoolean())
        
        // Check that all templates were applied
        val data = resultObj["data"] as JsonObject
        assertTrue(data.containsKey("appliedTemplates"))
        val appliedTemplates = data["appliedTemplates"] as JsonArray
        assertEquals(2, appliedTemplates.size)
    }

    @Test
    fun `test applying template to non-existent entity`() = runBlocking {
        val nonExistentId = UUID.randomUUID()
        val params = JsonObject(
            mapOf(
                "templateIds" to JsonArray(listOf(JsonPrimitive(testTemplateId1.toString()))),
                "entityType" to JsonPrimitive("TASK"),
                "entityId" to JsonPrimitive(nonExistentId.toString())
            )
        )

        val result = tool.execute(params, context)

        // Check that the result is an error response
        val resultObj = result as JsonObject
        assertEquals(false, (resultObj["success"] as JsonPrimitive).content.toBoolean())
        assertTrue((resultObj["message"] as JsonPrimitive).content.contains("Entity not found"))

        // Error should contain the error code
        val error = resultObj["error"] as JsonObject
        assertEquals(ErrorCodes.RESOURCE_NOT_FOUND, (error["code"] as JsonPrimitive).content)
    }

    @Test
    fun `test applying non-existent template`() = runBlocking {
        val nonExistentId = UUID.randomUUID()
        val params = JsonObject(
            mapOf(
                "templateIds" to JsonArray(listOf(JsonPrimitive(nonExistentId.toString()))),
                "entityType" to JsonPrimitive("TASK"),
                "entityId" to JsonPrimitive(testTaskId.toString())
            )
        )

        val result = tool.execute(params, context)

        // Check that the result is an error response
        val resultObj = result as JsonObject
        assertEquals(false, (resultObj["success"] as JsonPrimitive).content.toBoolean())
        assertTrue(
            (resultObj["message"] as JsonPrimitive).content.contains("Template not found") ||
                    (resultObj["message"] as JsonPrimitive).content.contains("One or more templates or the entity not found")
        )

        // Error should contain the error code
        val error = resultObj["error"] as JsonObject
        assertEquals(ErrorCodes.RESOURCE_NOT_FOUND, (error["code"] as JsonPrimitive).content)
    }

    @Test
    fun `test applying disabled template`() = runBlocking {
        val params = JsonObject(
            mapOf(
                "templateIds" to JsonArray(listOf(JsonPrimitive(disabledTemplateId.toString()))),
                "entityType" to JsonPrimitive("TASK"),
                "entityId" to JsonPrimitive(testTaskId.toString())
            )
        )

        val result = tool.execute(params, context)

        // Check that the result is an error response
        val resultObj = result as JsonObject
        assertEquals(false, (resultObj["success"] as JsonPrimitive).content.toBoolean())
        
        // Error should contain the error code
        val error = resultObj["error"] as JsonObject
        assertEquals(ErrorCodes.VALIDATION_ERROR, (error["code"] as JsonPrimitive).content)
        
        // Error details should mention that the template is disabled
        val details = (error["details"] as? JsonPrimitive)?.content ?: ""
        assertTrue(details.contains("is disabled and cannot be applied") || 
                  resultObj["message"].toString().contains("disabled"))
    }

    @Test
    fun `test template application with error`() = runBlocking {
        // Setup mock to return an error for applyTemplate (since single template in templateIds goes to applySingleTemplate method)
        coEvery {
            mockTemplateRepository.applyTemplate(testTemplateId1, EntityType.TASK, testTaskId)
        } returns Result.Error(RepositoryError.DatabaseError("Failed to apply template"))

        val params = JsonObject(
            mapOf(
                "templateIds" to JsonArray(listOf(JsonPrimitive(testTemplateId1.toString()))),
                "entityType" to JsonPrimitive("TASK"),
                "entityId" to JsonPrimitive(testTaskId.toString())
            )
        )

        val result = tool.execute(params, context)

        // Check that the result is an error response
        val resultObj = result as JsonObject
        assertEquals(false, (resultObj["success"] as JsonPrimitive).content.toBoolean())
        assertTrue((resultObj["message"] as JsonPrimitive).content.contains("Failed to apply template"))

        // Error should contain the error code
        val error = resultObj["error"] as JsonObject
        assertEquals(ErrorCodes.DATABASE_ERROR, (error["code"] as JsonPrimitive).content)
    }

    @Test
    fun `test template application with ordinal conflict resolution`() = runBlocking {
        // This test verifies that when applying templates to entities with existing sections,
        // the response shows the correct ordinal values where sections were actually placed

        // Create template sections that will be placed after existing sections (starting at ordinal 7)
        val sectionsWithCorrectOrdinals = listOf(
            TemplateSection(
                id = testSectionId1,
                templateId = testTemplateId1,
                title = "Requirements",
                usageDescription = "Key requirements for this task",
                contentSample = "List all requirements here...",
                contentFormat = ContentFormat.MARKDOWN,
                ordinal = 7, // Should be placed after existing sections (0-6)
                isRequired = true,
                tags = listOf("requirements")
            ),
            TemplateSection(
                id = testSectionId2,
                templateId = testTemplateId1,
                title = "Implementation Notes",
                usageDescription = "Technical details for implementation",
                contentSample = "Describe implementation approach here...",
                contentFormat = ContentFormat.MARKDOWN,
                ordinal = 8, // Next available ordinal
                isRequired = false,
                tags = listOf("implementation")
            ),
            TemplateSection(
                id = testSectionId3,
                templateId = testTemplateId1,
                title = "Testing Strategy",
                usageDescription = "How this task should be tested",
                contentSample = "Describe testing approach here...",
                contentFormat = ContentFormat.MARKDOWN,
                ordinal = 9, // Next available ordinal
                isRequired = false,
                tags = listOf("testing")
            )
        )

        // Setup mock to return sections with adjusted ordinals (simulating ordinal conflict resolution)
        coEvery {
            mockTemplateRepository.applyTemplate(testTemplateId1, EntityType.TASK, testTaskId)
        } returns Result.Success(sectionsWithCorrectOrdinals)

        val params = JsonObject(
            mapOf(
                "templateIds" to JsonArray(listOf(JsonPrimitive(testTemplateId1.toString()))),
                "entityType" to JsonPrimitive("TASK"),
                "entityId" to JsonPrimitive(testTaskId.toString())
            )
        )

        val result = tool.execute(params, context)

        // Check that the result is a success response
        val resultObj = result as JsonObject
        assertEquals(true, (resultObj["success"] as JsonPrimitive).content.toBoolean())
        assertEquals(
            "Template applied successfully, created 3 sections",
            (resultObj["message"] as JsonPrimitive).content
        )

        // Check the returned data
        val data = resultObj["data"] as JsonObject
        val sections = data["sections"] as JsonArray
        assertEquals(3, sections.size)

        // Verify that the response shows the correct ordinal values (7, 8, 9)
        // This tests the fix for the bug where responses showed incorrect ordinals (0, 1, 2)
        val section1 = sections[0] as JsonObject
        assertEquals(testSectionId1.toString(), (section1["id"] as JsonPrimitive).content)
        assertEquals("Requirements", (section1["title"] as JsonPrimitive).content)
        assertEquals(
            7,
            (section1["ordinal"] as JsonPrimitive).content.toInt()
        ) // Should show actual placement, not template ordinal

        val section2 = sections[1] as JsonObject
        assertEquals(testSectionId2.toString(), (section2["id"] as JsonPrimitive).content)
        assertEquals("Implementation Notes", (section2["title"] as JsonPrimitive).content)
        assertEquals(
            8,
            (section2["ordinal"] as JsonPrimitive).content.toInt()
        ) // Should show actual placement, not template ordinal

        val section3 = sections[2] as JsonObject
        assertEquals(testSectionId3.toString(), (section3["id"] as JsonPrimitive).content)
        assertEquals("Testing Strategy", (section3["title"] as JsonPrimitive).content)
        assertEquals(
            9,
            (section3["ordinal"] as JsonPrimitive).content.toInt()
        ) // Should show actual placement, not template ordinal
    }

    @Test
    fun `test multiple template application with ordinal conflict resolution`() = runBlocking {
        // This test verifies ordinal conflict resolution works correctly for multiple templates

        // First template sections starting at ordinal 5
        val template1SectionsWithCorrectOrdinals = listOf(
            TemplateSection(
                id = testSectionId1,
                templateId = testTemplateId1,
                title = "Requirements",
                usageDescription = "Key requirements for this task",
                contentSample = "List all requirements here...",
                contentFormat = ContentFormat.MARKDOWN,
                ordinal = 5, // Placed after existing sections
                isRequired = true,
                tags = listOf("requirements")
            ),
            TemplateSection(
                id = testSectionId2,
                templateId = testTemplateId1,
                title = "Implementation Notes",
                usageDescription = "Technical details for implementation",
                contentSample = "Describe implementation approach here...",
                contentFormat = ContentFormat.MARKDOWN,
                ordinal = 6, // Next ordinal
                isRequired = false,
                tags = listOf("implementation")
            )
        )

        // Second template sections starting at ordinal 7 (after first template)
        val template2SectionsWithCorrectOrdinals = listOf(
            TemplateSection(
                id = testSectionId4,
                templateId = testTemplateId2,
                title = "Design Documentation",
                usageDescription = "Design details for this task",
                contentSample = "Describe design approach here...",
                contentFormat = ContentFormat.MARKDOWN,
                ordinal = 7, // Placed after first template sections
                isRequired = true,
                tags = listOf("design")
            ),
            TemplateSection(
                id = testSectionId5,
                templateId = testTemplateId2,
                title = "Related Tasks",
                usageDescription = "List of related tasks",
                contentSample = "List related tasks here...",
                contentFormat = ContentFormat.MARKDOWN,
                ordinal = 8, // Next ordinal
                isRequired = false,
                tags = listOf("related")
            )
        )

        // Setup mock to return sections with correct ordinals for multiple template application
        coEvery {
            mockTemplateRepository.applyMultipleTemplates(
                listOf(testTemplateId1, testTemplateId2),
                EntityType.TASK,
                testTaskId
            )
        } returns Result.Success(
            mapOf(
                testTemplateId1 to template1SectionsWithCorrectOrdinals,
                testTemplateId2 to template2SectionsWithCorrectOrdinals
            )
        )

        val params = JsonObject(
            mapOf(
                "templateIds" to JsonArray(
                    listOf(
                        JsonPrimitive(testTemplateId1.toString()),
                        JsonPrimitive(testTemplateId2.toString())
                    )
                ),
                "entityType" to JsonPrimitive("TASK"),
                "entityId" to JsonPrimitive(testTaskId.toString())
            )
        )

        val result = tool.execute(params, context)

        // Check that the result is a success response
        val resultObj = result as JsonObject
        assertEquals(true, (resultObj["success"] as JsonPrimitive).content.toBoolean())

        // Check the returned data
        val data = resultObj["data"] as JsonObject
        val appliedTemplates = data["appliedTemplates"] as JsonArray
        assertEquals(2, appliedTemplates.size)

        // Verify first template ordinals (5, 6)
        val template1Data = appliedTemplates[0] as JsonObject
        val template1Sections = template1Data["sections"] as JsonArray

        val template1Section1 = template1Sections[0] as JsonObject
        assertEquals(5, (template1Section1["ordinal"] as JsonPrimitive).content.toInt())

        val template1Section2 = template1Sections[1] as JsonObject
        assertEquals(6, (template1Section2["ordinal"] as JsonPrimitive).content.toInt())

        // Verify second template ordinals (7, 8)
        val template2Data = appliedTemplates[1] as JsonObject
        val template2Sections = template2Data["sections"] as JsonArray

        val template2Section1 = template2Sections[0] as JsonObject
        assertEquals(7, (template2Section1["ordinal"] as JsonPrimitive).content.toInt())

        val template2Section2 = template2Sections[1] as JsonObject
        assertEquals(8, (template2Section2["ordinal"] as JsonPrimitive).content.toInt())
    }
>>>>>>> 09a1d4e0
}<|MERGE_RESOLUTION|>--- conflicted
+++ resolved
@@ -1,4 +1,3 @@
-<<<<<<< HEAD
 package io.github.jpicklyk.mcptask.application.tools.template
 
 import io.github.jpicklyk.mcptask.application.tools.ToolExecutionContext
@@ -865,872 +864,4 @@
         val template2Section2 = template2Sections[1] as JsonObject
         assertEquals(8, (template2Section2["ordinal"] as JsonPrimitive).content.toInt())
     }
-=======
-package io.github.jpicklyk.mcptask.application.tools.template
-
-import io.github.jpicklyk.mcptask.application.tools.ToolExecutionContext
-import io.github.jpicklyk.mcptask.application.tools.ToolValidationException
-import io.github.jpicklyk.mcptask.domain.model.*
-import io.github.jpicklyk.mcptask.domain.repository.*
-import io.github.jpicklyk.mcptask.infrastructure.repository.RepositoryProvider
-import io.github.jpicklyk.mcptask.infrastructure.util.ErrorCodes
-import io.mockk.coEvery
-import io.mockk.every
-import io.mockk.mockk
-import kotlinx.coroutines.runBlocking
-import kotlinx.serialization.json.JsonArray
-import kotlinx.serialization.json.JsonObject
-import kotlinx.serialization.json.JsonPrimitive
-import org.junit.jupiter.api.Assertions.*
-import org.junit.jupiter.api.BeforeEach
-import org.junit.jupiter.api.Test
-import java.time.Instant
-import java.util.*
-
-class ApplyTemplateToolTest {
-    private lateinit var tool: ApplyTemplateTool
-    private lateinit var context: ToolExecutionContext
-    private lateinit var mockTemplateRepository: TemplateRepository
-    private lateinit var mockTaskRepository: TaskRepository
-    private lateinit var mockFeatureRepository: FeatureRepository
-
-    private val testTemplateId1 = UUID.randomUUID()
-    private val testTemplateId2 = UUID.randomUUID()
-    private val disabledTemplateId = UUID.randomUUID()
-    private val testTaskId = UUID.randomUUID()
-    private val testFeatureId = UUID.randomUUID()
-
-    private val testSectionId1 = UUID.randomUUID()
-    private val testSectionId2 = UUID.randomUUID()
-    private val testSectionId3 = UUID.randomUUID()
-    private val testSectionId4 = UUID.randomUUID()
-    private val testSectionId5 = UUID.randomUUID()
-
-    @BeforeEach
-    fun setup() {
-        // Create mock repositories
-        mockTemplateRepository = mockk<TemplateRepository>()
-        mockTaskRepository = mockk<TaskRepository>()
-        mockFeatureRepository = mockk<FeatureRepository>()
-        val mockRepositoryProvider = mockk<RepositoryProvider>()
-
-        // Configure the repository provider to return the mock repositories
-        every { mockRepositoryProvider.templateRepository() } returns mockTemplateRepository
-        every { mockRepositoryProvider.taskRepository() } returns mockTaskRepository
-        every { mockRepositoryProvider.featureRepository() } returns mockFeatureRepository
-
-        // Create test templates
-        val testTemplate1 = Template(
-            id = testTemplateId1,
-            name = "Test Template 1",
-            description = "This is test template 1",
-            targetEntityType = EntityType.TASK, // Can be applied to tasks
-            isBuiltIn = false,
-            isProtected = false,
-            isEnabled = true,
-            createdBy = "Test User",
-            tags = listOf("test", "template1"),
-            createdAt = Instant.now(),
-            modifiedAt = Instant.now()
-        )
-        
-        val testTemplate2 = Template(
-            id = testTemplateId2,
-            name = "Test Template 2",
-            description = "This is test template 2",
-            targetEntityType = EntityType.TASK, // Can be applied to tasks
-            isBuiltIn = false,
-            isProtected = false,
-            isEnabled = true,
-            createdBy = "Test User",
-            tags = listOf("test", "template2"),
-            createdAt = Instant.now(),
-            modifiedAt = Instant.now()
-        )
-        
-        // Create a disabled test template
-        val disabledTemplate = Template(
-            id = disabledTemplateId,
-            name = "Disabled Template",
-            description = "This is a disabled template",
-            targetEntityType = EntityType.TASK, // Can be applied to tasks
-            isBuiltIn = false,
-            isProtected = false,
-            isEnabled = false, // Template is disabled
-            createdBy = "Test User",
-            tags = listOf("test", "template", "disabled"),
-            createdAt = Instant.now(),
-            modifiedAt = Instant.now()
-        )
-
-        // Create a test task and feature
-        val testTask = Task(
-            id = testTaskId,
-            title = "Test Task",
-            summary = "This is a test task",
-            status = TaskStatus.PENDING
-        )
-
-        val testFeature = Feature(
-            id = testFeatureId,
-            name = "Test Feature",
-            summary = "This is a test feature",
-            status = FeatureStatus.PLANNING
-        )
-
-        // Define behavior for template repository getTemplate method
-        coEvery {
-            mockTemplateRepository.getTemplate(testTemplateId1)
-        } returns Result.Success(testTemplate1)
-        
-        coEvery {
-            mockTemplateRepository.getTemplate(testTemplateId2)
-        } returns Result.Success(testTemplate2)
-        
-        // Define behavior for disabled template
-        coEvery {
-            mockTemplateRepository.getTemplate(disabledTemplateId)
-        } returns Result.Success(disabledTemplate)
-
-        // Define behavior for non-existent template
-        coEvery {
-            mockTemplateRepository.getTemplate(match { 
-                it != testTemplateId1 && it != testTemplateId2 && it != disabledTemplateId 
-            })
-        } returns Result.Error(RepositoryError.NotFound(UUID.randomUUID(), EntityType.TEMPLATE, "Template not found"))
-
-        // Define behavior for task repository getById method
-        coEvery {
-            mockTaskRepository.getById(testTaskId)
-        } returns Result.Success(testTask)
-
-        // Define behavior for feature repository getById method
-        coEvery {
-            mockFeatureRepository.getById(testFeatureId)
-        } returns Result.Success(testFeature)
-
-        // Define behavior for non-existent task and feature
-        coEvery {
-            mockTaskRepository.getById(neq(testTaskId))
-        } returns Result.Error(RepositoryError.NotFound(UUID.randomUUID(), EntityType.TASK, "Task not found"))
-
-        coEvery {
-            mockFeatureRepository.getById(neq(testFeatureId))
-        } returns Result.Error(RepositoryError.NotFound(UUID.randomUUID(), EntityType.FEATURE, "Feature not found"))
-
-        // Define template sections for template 1
-        val createdSections1 = listOf(
-            TemplateSection(
-                id = testSectionId1,
-                templateId = testTemplateId1,
-                title = "Requirements",
-                usageDescription = "Key requirements for this task",
-                contentSample = "List all requirements here...",
-                contentFormat = ContentFormat.MARKDOWN,
-                ordinal = 0,
-                isRequired = true,
-                tags = listOf("requirements")
-            ),
-            TemplateSection(
-                id = testSectionId2,
-                templateId = testTemplateId1,
-                title = "Implementation Notes",
-                usageDescription = "Technical details for implementation",
-                contentSample = "Describe implementation approach here...",
-                contentFormat = ContentFormat.MARKDOWN,
-                ordinal = 1,
-                isRequired = false,
-                tags = listOf("implementation")
-            ),
-            TemplateSection(
-                id = testSectionId3,
-                templateId = testTemplateId1,
-                title = "Testing Strategy",
-                usageDescription = "How this task should be tested",
-                contentSample = "Describe testing approach here...",
-                contentFormat = ContentFormat.MARKDOWN,
-                ordinal = 2,
-                isRequired = false,
-                tags = listOf("testing")
-            )
-        )
-        
-        // Define template sections for template 2
-        val createdSections2 = listOf(
-            TemplateSection(
-                id = testSectionId4,
-                templateId = testTemplateId2,
-                title = "Design Documentation",
-                usageDescription = "Design details for this task",
-                contentSample = "Describe design approach here...",
-                contentFormat = ContentFormat.MARKDOWN,
-                ordinal = 0,
-                isRequired = true,
-                tags = listOf("design")
-            ),
-            TemplateSection(
-                id = testSectionId5,
-                templateId = testTemplateId2,
-                title = "Related Tasks",
-                usageDescription = "List of related tasks",
-                contentSample = "List related tasks here...",
-                contentFormat = ContentFormat.MARKDOWN,
-                ordinal = 1,
-                isRequired = false,
-                tags = listOf("related")
-            )
-        )
-
-        // Define behavior for single template application
-        coEvery {
-            mockTemplateRepository.applyTemplate(testTemplateId1, EntityType.TASK, testTaskId)
-        } returns Result.Success(createdSections1)
-
-        coEvery {
-            mockTemplateRepository.applyTemplate(testTemplateId1, EntityType.FEATURE, testFeatureId)
-        } returns Result.Success(createdSections1)
-        
-        coEvery {
-            mockTemplateRepository.applyTemplate(testTemplateId2, EntityType.TASK, testTaskId)
-        } returns Result.Success(createdSections2)
-        
-        // Define behavior for attempting to apply a disabled template
-        coEvery {
-            mockTemplateRepository.applyTemplate(disabledTemplateId, any(), any())
-        } returns Result.Error(
-            RepositoryError.ValidationError(
-                "Template 'Disabled Template' (ID: $disabledTemplateId) is disabled and cannot be applied. " +
-                "Use enableTemplate() to enable it first."
-            )
-        )
-        
-        // Define behavior for multiple template application
-        coEvery {
-            mockTemplateRepository.applyMultipleTemplates(
-                listOf(testTemplateId1, testTemplateId2),
-                EntityType.TASK,
-                testTaskId
-            )
-        } returns Result.Success(
-            mapOf(
-                testTemplateId1 to createdSections1,
-                testTemplateId2 to createdSections2
-            )
-        )
-        
-        coEvery {
-            mockTemplateRepository.applyMultipleTemplates(
-                listOf(testTemplateId1, disabledTemplateId),
-                EntityType.TASK,
-                testTaskId
-            )
-        } returns Result.Success(
-            mapOf(
-                testTemplateId1 to createdSections1
-            )
-        )
-        
-        coEvery {
-            mockTemplateRepository.applyMultipleTemplates(
-                listOf(disabledTemplateId),
-                EntityType.TASK,
-                testTaskId
-            )
-        } returns Result.Error(
-            RepositoryError.ValidationError(
-                "Failed to apply template $disabledTemplateId: Template 'Disabled Template' is disabled and cannot be applied. " +
-                "Use enableTemplate() to enable it first."
-            )
-        )
-
-        // Create the execution context with the mock repository provider
-        context = ToolExecutionContext(mockRepositoryProvider)
-
-        tool = ApplyTemplateTool()
-    }
-
-    @Test
-    fun `test valid parameters validation - single template`() {
-        val params = JsonObject(
-            mapOf(
-                "templateIds" to JsonArray(listOf(JsonPrimitive(testTemplateId1.toString()))),
-                "entityType" to JsonPrimitive("TASK"),
-                "entityId" to JsonPrimitive(testTaskId.toString())
-            )
-        )
-
-        // Should not throw an exception
-        assertDoesNotThrow { tool.validateParams(params) }
-    }
-    
-    @Test
-    fun `test valid parameters validation - multiple templates`() {
-        val params = JsonObject(
-            mapOf(
-                "templateIds" to JsonArray(listOf(
-                    JsonPrimitive(testTemplateId1.toString()),
-                    JsonPrimitive(testTemplateId2.toString())
-                )),
-                "entityType" to JsonPrimitive("TASK"),
-                "entityId" to JsonPrimitive(testTaskId.toString())
-            )
-        )
-
-        // Should not throw an exception
-        assertDoesNotThrow { tool.validateParams(params) }
-    }
-    
-    @Test
-    fun `test valid parameters validation - both single and multiple templates`() {
-        val params = JsonObject(
-            mapOf(
-                "templateId" to JsonPrimitive(testTemplateId1.toString()),
-                "templateIds" to JsonArray(listOf(
-                    JsonPrimitive(testTemplateId2.toString())
-                )),
-                "entityType" to JsonPrimitive("TASK"),
-                "entityId" to JsonPrimitive(testTaskId.toString())
-            )
-        )
-
-        // Should not throw an exception
-        assertDoesNotThrow { tool.validateParams(params) }
-    }
-
-    @Test
-    fun `test missing template IDs validation`() {
-        val params = JsonObject(
-            mapOf(
-                "entityType" to JsonPrimitive("TASK"),
-                "entityId" to JsonPrimitive(testTaskId.toString())
-            )
-        )
-
-        // Should throw an exception for missing template identifier
-        val exception = assertThrows(ToolValidationException::class.java) {
-            tool.validateParams(params)
-        }
-        assertTrue(exception.message!!.contains("Parameter 'templateIds' must be an array of strings (UUIDs)"))
-    }
-    
-    @Test
-    fun `test empty templateIds array validation`() {
-        val params = JsonObject(
-            mapOf(
-                "templateIds" to JsonArray(emptyList()),
-                "entityType" to JsonPrimitive("TASK"),
-                "entityId" to JsonPrimitive(testTaskId.toString())
-            )
-        )
-
-        // Should throw an exception for empty templateIds array
-        val exception = assertThrows(ToolValidationException::class.java) {
-            tool.validateParams(params)
-        }
-        assertTrue(exception.message!!.contains("Parameter 'templateIds' cannot be an empty array"))
-    }
-
-    @Test
-    fun `test invalid templateId format validation`() {
-        val params = JsonObject(
-            mapOf(
-                "templateIds" to JsonArray(listOf(JsonPrimitive("not-a-uuid"))),
-                "entityType" to JsonPrimitive("TASK"),
-                "entityId" to JsonPrimitive(testTaskId.toString())
-            )
-        )
-
-        // Should throw an exception for invalid UUID
-        val exception = assertThrows(ToolValidationException::class.java) {
-            tool.validateParams(params)
-        }
-        assertTrue(exception.message!!.contains("is not a valid UUID format"))
-    }
-    
-    @Test
-    fun `test invalid templateIds format validation`() {
-        val params = JsonObject(
-            mapOf(
-                "templateIds" to JsonArray(listOf(
-                    JsonPrimitive(testTemplateId1.toString()),
-                    JsonPrimitive("not-a-uuid")
-                )),
-                "entityType" to JsonPrimitive("TASK"),
-                "entityId" to JsonPrimitive(testTaskId.toString())
-            )
-        )
-
-        // Should throw an exception for invalid UUID
-        val exception = assertThrows(ToolValidationException::class.java) {
-            tool.validateParams(params)
-        }
-        assertTrue(exception.message!!.contains("templateIds[1] is not a valid UUID format"))
-    }
-
-    @Test
-    fun `test invalid entityId format validation`() {
-        val params = JsonObject(
-            mapOf(
-                "templateIds" to JsonArray(listOf(JsonPrimitive(testTemplateId1.toString()))),
-                "entityType" to JsonPrimitive("TASK"),
-                "entityId" to JsonPrimitive("not-a-uuid")
-            )
-        )
-
-        // Should throw an exception for invalid UUID
-        val exception = assertThrows(ToolValidationException::class.java) {
-            tool.validateParams(params)
-        }
-        assertTrue(exception.message!!.contains("Invalid entity ID format"))
-    }
-
-    @Test
-    fun `test invalid entityType validation`() {
-        val params = JsonObject(
-            mapOf(
-                "templateIds" to JsonArray(listOf(JsonPrimitive(testTemplateId1.toString()))),
-                "entityType" to JsonPrimitive("INVALID_TYPE"),
-                "entityId" to JsonPrimitive(testTaskId.toString())
-            )
-        )
-
-        // Should throw an exception for invalid entity type
-        val exception = assertThrows(ToolValidationException::class.java) {
-            tool.validateParams(params)
-        }
-        assertTrue(exception.message!!.contains("Invalid entity type"))
-    }
-
-    @Test
-    fun `test applying single template to a task successfully`() = runBlocking {
-        val params = JsonObject(
-            mapOf(
-                "templateIds" to JsonArray(listOf(JsonPrimitive(testTemplateId1.toString()))),
-                "entityType" to JsonPrimitive("TASK"),
-                "entityId" to JsonPrimitive(testTaskId.toString())
-            )
-        )
-
-        val result = tool.execute(params, context)
-
-        // Check that the result is a success response
-        val resultObj = result as JsonObject
-        assertEquals(true, (resultObj["success"] as JsonPrimitive).content.toBoolean())
-        assertEquals(
-            "Template applied successfully, created 3 sections",
-            (resultObj["message"] as JsonPrimitive).content
-        )
-
-        // Check the returned data
-        val data = resultObj["data"] as JsonObject
-        assertEquals(testTemplateId1.toString(), (data["templateId"] as JsonPrimitive).content)
-        assertEquals("TASK", (data["entityType"] as JsonPrimitive).content)
-        assertEquals(testTaskId.toString(), (data["entityId"] as JsonPrimitive).content)
-        assertEquals(3, (data["sectionsCreated"] as JsonPrimitive).content.toInt())
-
-        // Check sections array
-        assertTrue(data.containsKey("sections"))
-        val sections = data["sections"] as JsonArray
-        assertEquals(3, sections.size)
-
-        // Verify first section
-        val section1 = sections[0] as JsonObject
-        assertEquals(testSectionId1.toString(), (section1["id"] as JsonPrimitive).content)
-        assertEquals("Requirements", (section1["title"] as JsonPrimitive).content)
-        assertEquals(0, (section1["ordinal"] as JsonPrimitive).content.toInt())
-    }
-
-    @Test
-    fun `test applying multiple templates to a task successfully`() = runBlocking {
-        val params = JsonObject(
-            mapOf(
-                "templateIds" to JsonArray(listOf(
-                    JsonPrimitive(testTemplateId1.toString()),
-                    JsonPrimitive(testTemplateId2.toString())
-                )),
-                "entityType" to JsonPrimitive("TASK"),
-                "entityId" to JsonPrimitive(testTaskId.toString())
-            )
-        )
-
-        val result = tool.execute(params, context)
-
-        // Check that the result is a success response
-        val resultObj = result as JsonObject
-        assertEquals(true, (resultObj["success"] as JsonPrimitive).content.toBoolean())
-        assertEquals(
-            "Applied 2 templates successfully, created 5 sections",
-            (resultObj["message"] as JsonPrimitive).content
-        )
-
-        // Check the returned data
-        val data = resultObj["data"] as JsonObject
-        assertEquals("TASK", (data["entityType"] as JsonPrimitive).content)
-        assertEquals(testTaskId.toString(), (data["entityId"] as JsonPrimitive).content)
-        assertEquals(5, (data["totalSectionsCreated"] as JsonPrimitive).content.toInt())
-
-        // Check appliedTemplates array
-        assertTrue(data.containsKey("appliedTemplates"))
-        val appliedTemplates = data["appliedTemplates"] as JsonArray
-        assertEquals(2, appliedTemplates.size)
-        
-        // Verify the first template data
-        val template1Data = appliedTemplates[0] as JsonObject
-        assertEquals(testTemplateId1.toString(), (template1Data["templateId"] as JsonPrimitive).content)
-        assertEquals(3, (template1Data["sectionsCreated"] as JsonPrimitive).content.toInt())
-        
-        val template1Sections = template1Data["sections"] as JsonArray
-        assertEquals(3, template1Sections.size)
-        
-        // Verify second template data
-        val template2Data = appliedTemplates[1] as JsonObject
-        assertEquals(testTemplateId2.toString(), (template2Data["templateId"] as JsonPrimitive).content)
-        assertEquals(2, (template2Data["sectionsCreated"] as JsonPrimitive).content.toInt())
-        
-        val template2Sections = template2Data["sections"] as JsonArray
-        assertEquals(2, template2Sections.size)
-    }
-    
-    @Test
-    fun `test applying both single and multiple templates`() = runBlocking {
-        // Note: Since we removed support for templateId in favor of templateIds, this test is now the same as 
-        // testing multiple templates application. We'll keep it for test coverage but adjust the expectations.
-        val params = JsonObject(
-            mapOf(
-                "templateIds" to JsonArray(listOf(
-                    JsonPrimitive(testTemplateId1.toString()),
-                    JsonPrimitive(testTemplateId2.toString())
-                )),
-                "entityType" to JsonPrimitive("TASK"),
-                "entityId" to JsonPrimitive(testTaskId.toString())
-            )
-        )
-
-        val result = tool.execute(params, context)
-
-        // Should be treated as multiple templates
-        val resultObj = result as JsonObject
-        assertEquals(true, (resultObj["success"] as JsonPrimitive).content.toBoolean())
-        
-        // Check that all templates were applied
-        val data = resultObj["data"] as JsonObject
-        assertTrue(data.containsKey("appliedTemplates"))
-        val appliedTemplates = data["appliedTemplates"] as JsonArray
-        assertEquals(2, appliedTemplates.size)
-    }
-
-    @Test
-    fun `test applying template to non-existent entity`() = runBlocking {
-        val nonExistentId = UUID.randomUUID()
-        val params = JsonObject(
-            mapOf(
-                "templateIds" to JsonArray(listOf(JsonPrimitive(testTemplateId1.toString()))),
-                "entityType" to JsonPrimitive("TASK"),
-                "entityId" to JsonPrimitive(nonExistentId.toString())
-            )
-        )
-
-        val result = tool.execute(params, context)
-
-        // Check that the result is an error response
-        val resultObj = result as JsonObject
-        assertEquals(false, (resultObj["success"] as JsonPrimitive).content.toBoolean())
-        assertTrue((resultObj["message"] as JsonPrimitive).content.contains("Entity not found"))
-
-        // Error should contain the error code
-        val error = resultObj["error"] as JsonObject
-        assertEquals(ErrorCodes.RESOURCE_NOT_FOUND, (error["code"] as JsonPrimitive).content)
-    }
-
-    @Test
-    fun `test applying non-existent template`() = runBlocking {
-        val nonExistentId = UUID.randomUUID()
-        val params = JsonObject(
-            mapOf(
-                "templateIds" to JsonArray(listOf(JsonPrimitive(nonExistentId.toString()))),
-                "entityType" to JsonPrimitive("TASK"),
-                "entityId" to JsonPrimitive(testTaskId.toString())
-            )
-        )
-
-        val result = tool.execute(params, context)
-
-        // Check that the result is an error response
-        val resultObj = result as JsonObject
-        assertEquals(false, (resultObj["success"] as JsonPrimitive).content.toBoolean())
-        assertTrue(
-            (resultObj["message"] as JsonPrimitive).content.contains("Template not found") ||
-                    (resultObj["message"] as JsonPrimitive).content.contains("One or more templates or the entity not found")
-        )
-
-        // Error should contain the error code
-        val error = resultObj["error"] as JsonObject
-        assertEquals(ErrorCodes.RESOURCE_NOT_FOUND, (error["code"] as JsonPrimitive).content)
-    }
-
-    @Test
-    fun `test applying disabled template`() = runBlocking {
-        val params = JsonObject(
-            mapOf(
-                "templateIds" to JsonArray(listOf(JsonPrimitive(disabledTemplateId.toString()))),
-                "entityType" to JsonPrimitive("TASK"),
-                "entityId" to JsonPrimitive(testTaskId.toString())
-            )
-        )
-
-        val result = tool.execute(params, context)
-
-        // Check that the result is an error response
-        val resultObj = result as JsonObject
-        assertEquals(false, (resultObj["success"] as JsonPrimitive).content.toBoolean())
-        
-        // Error should contain the error code
-        val error = resultObj["error"] as JsonObject
-        assertEquals(ErrorCodes.VALIDATION_ERROR, (error["code"] as JsonPrimitive).content)
-        
-        // Error details should mention that the template is disabled
-        val details = (error["details"] as? JsonPrimitive)?.content ?: ""
-        assertTrue(details.contains("is disabled and cannot be applied") || 
-                  resultObj["message"].toString().contains("disabled"))
-    }
-
-    @Test
-    fun `test template application with error`() = runBlocking {
-        // Setup mock to return an error for applyTemplate (since single template in templateIds goes to applySingleTemplate method)
-        coEvery {
-            mockTemplateRepository.applyTemplate(testTemplateId1, EntityType.TASK, testTaskId)
-        } returns Result.Error(RepositoryError.DatabaseError("Failed to apply template"))
-
-        val params = JsonObject(
-            mapOf(
-                "templateIds" to JsonArray(listOf(JsonPrimitive(testTemplateId1.toString()))),
-                "entityType" to JsonPrimitive("TASK"),
-                "entityId" to JsonPrimitive(testTaskId.toString())
-            )
-        )
-
-        val result = tool.execute(params, context)
-
-        // Check that the result is an error response
-        val resultObj = result as JsonObject
-        assertEquals(false, (resultObj["success"] as JsonPrimitive).content.toBoolean())
-        assertTrue((resultObj["message"] as JsonPrimitive).content.contains("Failed to apply template"))
-
-        // Error should contain the error code
-        val error = resultObj["error"] as JsonObject
-        assertEquals(ErrorCodes.DATABASE_ERROR, (error["code"] as JsonPrimitive).content)
-    }
-
-    @Test
-    fun `test template application with ordinal conflict resolution`() = runBlocking {
-        // This test verifies that when applying templates to entities with existing sections,
-        // the response shows the correct ordinal values where sections were actually placed
-
-        // Create template sections that will be placed after existing sections (starting at ordinal 7)
-        val sectionsWithCorrectOrdinals = listOf(
-            TemplateSection(
-                id = testSectionId1,
-                templateId = testTemplateId1,
-                title = "Requirements",
-                usageDescription = "Key requirements for this task",
-                contentSample = "List all requirements here...",
-                contentFormat = ContentFormat.MARKDOWN,
-                ordinal = 7, // Should be placed after existing sections (0-6)
-                isRequired = true,
-                tags = listOf("requirements")
-            ),
-            TemplateSection(
-                id = testSectionId2,
-                templateId = testTemplateId1,
-                title = "Implementation Notes",
-                usageDescription = "Technical details for implementation",
-                contentSample = "Describe implementation approach here...",
-                contentFormat = ContentFormat.MARKDOWN,
-                ordinal = 8, // Next available ordinal
-                isRequired = false,
-                tags = listOf("implementation")
-            ),
-            TemplateSection(
-                id = testSectionId3,
-                templateId = testTemplateId1,
-                title = "Testing Strategy",
-                usageDescription = "How this task should be tested",
-                contentSample = "Describe testing approach here...",
-                contentFormat = ContentFormat.MARKDOWN,
-                ordinal = 9, // Next available ordinal
-                isRequired = false,
-                tags = listOf("testing")
-            )
-        )
-
-        // Setup mock to return sections with adjusted ordinals (simulating ordinal conflict resolution)
-        coEvery {
-            mockTemplateRepository.applyTemplate(testTemplateId1, EntityType.TASK, testTaskId)
-        } returns Result.Success(sectionsWithCorrectOrdinals)
-
-        val params = JsonObject(
-            mapOf(
-                "templateIds" to JsonArray(listOf(JsonPrimitive(testTemplateId1.toString()))),
-                "entityType" to JsonPrimitive("TASK"),
-                "entityId" to JsonPrimitive(testTaskId.toString())
-            )
-        )
-
-        val result = tool.execute(params, context)
-
-        // Check that the result is a success response
-        val resultObj = result as JsonObject
-        assertEquals(true, (resultObj["success"] as JsonPrimitive).content.toBoolean())
-        assertEquals(
-            "Template applied successfully, created 3 sections",
-            (resultObj["message"] as JsonPrimitive).content
-        )
-
-        // Check the returned data
-        val data = resultObj["data"] as JsonObject
-        val sections = data["sections"] as JsonArray
-        assertEquals(3, sections.size)
-
-        // Verify that the response shows the correct ordinal values (7, 8, 9)
-        // This tests the fix for the bug where responses showed incorrect ordinals (0, 1, 2)
-        val section1 = sections[0] as JsonObject
-        assertEquals(testSectionId1.toString(), (section1["id"] as JsonPrimitive).content)
-        assertEquals("Requirements", (section1["title"] as JsonPrimitive).content)
-        assertEquals(
-            7,
-            (section1["ordinal"] as JsonPrimitive).content.toInt()
-        ) // Should show actual placement, not template ordinal
-
-        val section2 = sections[1] as JsonObject
-        assertEquals(testSectionId2.toString(), (section2["id"] as JsonPrimitive).content)
-        assertEquals("Implementation Notes", (section2["title"] as JsonPrimitive).content)
-        assertEquals(
-            8,
-            (section2["ordinal"] as JsonPrimitive).content.toInt()
-        ) // Should show actual placement, not template ordinal
-
-        val section3 = sections[2] as JsonObject
-        assertEquals(testSectionId3.toString(), (section3["id"] as JsonPrimitive).content)
-        assertEquals("Testing Strategy", (section3["title"] as JsonPrimitive).content)
-        assertEquals(
-            9,
-            (section3["ordinal"] as JsonPrimitive).content.toInt()
-        ) // Should show actual placement, not template ordinal
-    }
-
-    @Test
-    fun `test multiple template application with ordinal conflict resolution`() = runBlocking {
-        // This test verifies ordinal conflict resolution works correctly for multiple templates
-
-        // First template sections starting at ordinal 5
-        val template1SectionsWithCorrectOrdinals = listOf(
-            TemplateSection(
-                id = testSectionId1,
-                templateId = testTemplateId1,
-                title = "Requirements",
-                usageDescription = "Key requirements for this task",
-                contentSample = "List all requirements here...",
-                contentFormat = ContentFormat.MARKDOWN,
-                ordinal = 5, // Placed after existing sections
-                isRequired = true,
-                tags = listOf("requirements")
-            ),
-            TemplateSection(
-                id = testSectionId2,
-                templateId = testTemplateId1,
-                title = "Implementation Notes",
-                usageDescription = "Technical details for implementation",
-                contentSample = "Describe implementation approach here...",
-                contentFormat = ContentFormat.MARKDOWN,
-                ordinal = 6, // Next ordinal
-                isRequired = false,
-                tags = listOf("implementation")
-            )
-        )
-
-        // Second template sections starting at ordinal 7 (after first template)
-        val template2SectionsWithCorrectOrdinals = listOf(
-            TemplateSection(
-                id = testSectionId4,
-                templateId = testTemplateId2,
-                title = "Design Documentation",
-                usageDescription = "Design details for this task",
-                contentSample = "Describe design approach here...",
-                contentFormat = ContentFormat.MARKDOWN,
-                ordinal = 7, // Placed after first template sections
-                isRequired = true,
-                tags = listOf("design")
-            ),
-            TemplateSection(
-                id = testSectionId5,
-                templateId = testTemplateId2,
-                title = "Related Tasks",
-                usageDescription = "List of related tasks",
-                contentSample = "List related tasks here...",
-                contentFormat = ContentFormat.MARKDOWN,
-                ordinal = 8, // Next ordinal
-                isRequired = false,
-                tags = listOf("related")
-            )
-        )
-
-        // Setup mock to return sections with correct ordinals for multiple template application
-        coEvery {
-            mockTemplateRepository.applyMultipleTemplates(
-                listOf(testTemplateId1, testTemplateId2),
-                EntityType.TASK,
-                testTaskId
-            )
-        } returns Result.Success(
-            mapOf(
-                testTemplateId1 to template1SectionsWithCorrectOrdinals,
-                testTemplateId2 to template2SectionsWithCorrectOrdinals
-            )
-        )
-
-        val params = JsonObject(
-            mapOf(
-                "templateIds" to JsonArray(
-                    listOf(
-                        JsonPrimitive(testTemplateId1.toString()),
-                        JsonPrimitive(testTemplateId2.toString())
-                    )
-                ),
-                "entityType" to JsonPrimitive("TASK"),
-                "entityId" to JsonPrimitive(testTaskId.toString())
-            )
-        )
-
-        val result = tool.execute(params, context)
-
-        // Check that the result is a success response
-        val resultObj = result as JsonObject
-        assertEquals(true, (resultObj["success"] as JsonPrimitive).content.toBoolean())
-
-        // Check the returned data
-        val data = resultObj["data"] as JsonObject
-        val appliedTemplates = data["appliedTemplates"] as JsonArray
-        assertEquals(2, appliedTemplates.size)
-
-        // Verify first template ordinals (5, 6)
-        val template1Data = appliedTemplates[0] as JsonObject
-        val template1Sections = template1Data["sections"] as JsonArray
-
-        val template1Section1 = template1Sections[0] as JsonObject
-        assertEquals(5, (template1Section1["ordinal"] as JsonPrimitive).content.toInt())
-
-        val template1Section2 = template1Sections[1] as JsonObject
-        assertEquals(6, (template1Section2["ordinal"] as JsonPrimitive).content.toInt())
-
-        // Verify second template ordinals (7, 8)
-        val template2Data = appliedTemplates[1] as JsonObject
-        val template2Sections = template2Data["sections"] as JsonArray
-
-        val template2Section1 = template2Sections[0] as JsonObject
-        assertEquals(7, (template2Section1["ordinal"] as JsonPrimitive).content.toInt())
-
-        val template2Section2 = template2Sections[1] as JsonObject
-        assertEquals(8, (template2Section2["ordinal"] as JsonPrimitive).content.toInt())
-    }
->>>>>>> 09a1d4e0
 }