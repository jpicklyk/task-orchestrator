<<<<<<< HEAD
package io.github.jpicklyk.mcptask.infrastructure.database.repository

import io.github.jpicklyk.mcptask.domain.model.ContentFormat
import io.github.jpicklyk.mcptask.domain.model.EntityType
import io.github.jpicklyk.mcptask.domain.model.Template
import io.github.jpicklyk.mcptask.domain.model.TemplateSection
import io.github.jpicklyk.mcptask.domain.repository.RepositoryError
import io.github.jpicklyk.mcptask.domain.repository.Result
import io.github.jpicklyk.mcptask.domain.repository.SectionRepository
import io.github.jpicklyk.mcptask.domain.repository.TemplateRepository
import io.github.jpicklyk.mcptask.infrastructure.database.schema.TemplateSectionsTable
import io.github.jpicklyk.mcptask.infrastructure.database.schema.TemplatesTable
import kotlinx.coroutines.Dispatchers
import kotlinx.coroutines.withContext
import org.jetbrains.exposed.v1.core.Op
import org.jetbrains.exposed.v1.core.ResultRow
import org.jetbrains.exposed.v1.core.SqlExpressionBuilder.eq
import org.jetbrains.exposed.v1.core.SqlExpressionBuilder.like
import org.jetbrains.exposed.v1.core.and
import org.jetbrains.exposed.v1.core.or
import org.jetbrains.exposed.v1.jdbc.*
import org.jetbrains.exposed.v1.jdbc.transactions.transaction
import java.util.*

/**
 * SQLite implementation of the TemplateRepository interface.
 */
class SQLiteTemplateRepository(private val sectionRepository: SectionRepository) : TemplateRepository {

    override suspend fun getAllTemplates(
        targetEntityType: EntityType?,
        isBuiltIn: Boolean?,
        isEnabled: Boolean?,
        tags: List<String>?
    ): Result<List<Template>> = withContext(Dispatchers.IO) {
        try {
            val templates = transaction {
                var query = TemplatesTable.selectAll()

                targetEntityType?.let {
                    query = query.andWhere { TemplatesTable.targetEntityType eq it.name }
                }
                isBuiltIn?.let {
                    query = query.andWhere { TemplatesTable.isBuiltIn eq it }
                }
                isEnabled?.let {
                    query = query.andWhere { TemplatesTable.isEnabled eq it }
                }

                tags?.let { tagList ->
                    if (tagList.isNotEmpty()) {
                        val conditions = tagList.map { tag ->
                            TemplatesTable.tags like "%$tag%"
                        }
                        query = query.andWhere {
                            conditions.fold(Op.FALSE as Op<Boolean>) { acc, op -> acc or op }
                        }
                    }
                }

                query.orderBy(TemplatesTable.name)
                    .map { mapRowToTemplate(it) }
            }

            Result.Success(templates)
        } catch (e: Exception) {
            Result.Error(RepositoryError.DatabaseError("Failed to get templates: ${e.message}", e))
        }
    }

    override suspend fun getTemplate(id: UUID): Result<Template> = withContext(Dispatchers.IO) {
        try {
            val template = transaction {
                TemplatesTable.selectAll().where { TemplatesTable.id eq id }
                    .map { mapRowToTemplate(it) }
                    .singleOrNull()
            }

            if (template != null) {
                Result.Success(template)
            } else {
                Result.Error(RepositoryError.NotFound(id, EntityType.TEMPLATE, "Template not found"))
            }
        } catch (e: Exception) {
            Result.Error(RepositoryError.DatabaseError("Failed to get template: ${e.message}", e))
        }
    }

    override suspend fun createTemplate(template: Template): Result<Template> = withContext(Dispatchers.IO) {
        try {
            template.validate()

            val existingTemplate = transaction {
                TemplatesTable.selectAll().where { TemplatesTable.name eq template.name }
                    .map { mapRowToTemplate(it) }
                    .singleOrNull()
            }

            if (existingTemplate != null) {
                return@withContext Result.Error(
                    RepositoryError.ConflictError("Template with name '${template.name}' already exists")
                )
            }

            transaction {
                TemplatesTable.insert {
                    it[id] = template.id
                    it[name] = template.name
                    it[description] = template.description
                    it[targetEntityType] = template.targetEntityType.name
                    it[isBuiltIn] = template.isBuiltIn
                    it[isProtected] = template.isProtected
                    it[isEnabled] = template.isEnabled
                    it[createdBy] = template.createdBy
                    it[tags] = template.tags.joinToString(",")
                    it[createdAt] = template.createdAt
                    it[modifiedAt] = template.modifiedAt
                }
            }

            Result.Success(template)
        } catch (e: IllegalArgumentException) {
            Result.Error(RepositoryError.ValidationError(e.message ?: "Validation failed"))
        } catch (e: Exception) {
            Result.Error(RepositoryError.DatabaseError("Failed to create template: ${e.message}", e))
        }
    }

    override suspend fun updateTemplate(template: Template): Result<Template> = withContext(Dispatchers.IO) {
        try {
            template.validate()

            val existingTemplate = when (val result = getTemplate(template.id)) {
                is Result.Success -> result.data
                is Result.Error -> return@withContext result
            }

            if (existingTemplate.isProtected && !template.isProtected) {
                return@withContext Result.Error(
                    RepositoryError.ValidationError("Cannot remove protection from a protected template")
                )
            }

            if (template.name != existingTemplate.name) {
                val nameConflict = transaction {
                    TemplatesTable.selectAll().where {
                        (TemplatesTable.name eq template.name) and (TemplatesTable.id neq template.id)
                    }.count() > 0
                }

                if (nameConflict) {
                    return@withContext Result.Error(
                        RepositoryError.ConflictError("Template with name '${template.name}' already exists")
                    )
                }
            }

            val updatedTemplate = template.withUpdatedModificationTime()
            val rowsUpdated = transaction {
                TemplatesTable.update({ TemplatesTable.id eq updatedTemplate.id }) {
                    it[name] = updatedTemplate.name
                    it[description] = updatedTemplate.description
                    it[targetEntityType] = updatedTemplate.targetEntityType.name
                    it[isBuiltIn] = updatedTemplate.isBuiltIn
                    it[isProtected] = updatedTemplate.isProtected
                    it[isEnabled] = updatedTemplate.isEnabled
                    it[createdBy] = updatedTemplate.createdBy
                    it[tags] = updatedTemplate.tags.joinToString(",")
                    it[modifiedAt] = updatedTemplate.modifiedAt
                }
            }

            if (rowsUpdated > 0) {
                Result.Success(updatedTemplate)
            } else {
                Result.Error(RepositoryError.NotFound(template.id, EntityType.TEMPLATE, "Template not found"))
            }
        } catch (e: IllegalArgumentException) {
            Result.Error(RepositoryError.ValidationError(e.message ?: "Validation failed"))
        } catch (e: Exception) {
            Result.Error(RepositoryError.DatabaseError("Failed to update template: ${e.message}", e))
        }
    }

    override suspend fun deleteTemplate(id: UUID, force: Boolean): Result<Boolean> = withContext(Dispatchers.IO) {
        try {
            val existingTemplate = when (val result = getTemplate(id)) {
                is Result.Success -> result.data
                is Result.Error -> return@withContext result
            }

            if (existingTemplate.isProtected && !force) {
                return@withContext Result.Error(
                    RepositoryError.ValidationError("Cannot delete a protected template without force=true")
                )
            }

            transaction {
                TemplateSectionsTable.deleteWhere { TemplateSectionsTable.templateId eq id }
                TemplatesTable.deleteWhere { TemplatesTable.id eq id }
            }

            Result.Success(true)
        } catch (e: Exception) {
            Result.Error(RepositoryError.DatabaseError("Failed to delete template: ${e.message}", e))
        }
    }

    override suspend fun enableTemplate(id: UUID): Result<Template> = withContext(Dispatchers.IO) {
        try {
            val existingTemplate = when (val result = getTemplate(id)) {
                is Result.Success -> result.data
                is Result.Error -> return@withContext result
            }

            // If the template is already enabled, just return it
            if (existingTemplate.isEnabled) {
                return@withContext Result.Success(existingTemplate)
            }

            // Create an updated version with isEnabled = true and updated modification time
            val updatedTemplate = existingTemplate.copy(
                isEnabled = true,
                modifiedAt = java.time.Instant.now()
            )

            // Update in the database
            val rowsUpdated = transaction {
                TemplatesTable.update({ TemplatesTable.id eq id }) {
                    it[isEnabled] = true
                    it[modifiedAt] = updatedTemplate.modifiedAt
                }
            }

            if (rowsUpdated > 0) {
                Result.Success(updatedTemplate)
            } else {
                Result.Error(RepositoryError.NotFound(id, EntityType.TEMPLATE, "Template not found"))
            }
        } catch (e: Exception) {
            Result.Error(RepositoryError.DatabaseError("Failed to enable template: ${e.message}", e))
        }
    }

    override suspend fun disableTemplate(id: UUID): Result<Template> = withContext(Dispatchers.IO) {
        try {
            val existingTemplate = when (val result = getTemplate(id)) {
                is Result.Success -> result.data
                is Result.Error -> return@withContext result
            }

            // If the template is already disabled, just return it
            if (!existingTemplate.isEnabled) {
                return@withContext Result.Success(existingTemplate)
            }

            // Create an updated version with isEnabled = false and updated modification time
            val updatedTemplate = existingTemplate.copy(
                isEnabled = false,
                modifiedAt = java.time.Instant.now()
            )

            // Update in the database
            val rowsUpdated = transaction {
                TemplatesTable.update({ TemplatesTable.id eq id }) {
                    it[isEnabled] = false
                    it[modifiedAt] = updatedTemplate.modifiedAt
                }
            }

            if (rowsUpdated > 0) {
                Result.Success(updatedTemplate)
            } else {
                Result.Error(RepositoryError.NotFound(id, EntityType.TEMPLATE, "Template not found"))
            }
        } catch (e: Exception) {
            Result.Error(RepositoryError.DatabaseError("Failed to disable template: ${e.message}", e))
        }
    }

    override suspend fun getTemplateSections(templateId: UUID): Result<List<TemplateSection>> =
        withContext(Dispatchers.IO) {
            try {
                // First verify that the template exists
                val templateExists = transaction {
                    TemplatesTable.selectAll().where { TemplatesTable.id eq templateId }.count() > 0
                }

                if (!templateExists) {
                    return@withContext Result.Error(
                        RepositoryError.NotFound(templateId, EntityType.TEMPLATE, "Template not found")
                    )
                }

                val sections = transaction {
                    TemplateSectionsTable.selectAll().where { TemplateSectionsTable.templateId eq templateId }
                        .orderBy(TemplateSectionsTable.ordinal)
                        .map { mapRowToTemplateSection(it) }
                }

                Result.Success(sections)
            } catch (e: Exception) {
                Result.Error(RepositoryError.DatabaseError("Failed to get template sections: ${e.message}", e))
            }
        }

    override suspend fun addTemplateSection(templateId: UUID, section: TemplateSection): Result<TemplateSection> =
        withContext(Dispatchers.IO) {
            try {
                // Validate the section
                section.validate()

                // Verify that the template exists
                val templateExists = transaction {
                    TemplatesTable.selectAll().where { TemplatesTable.id eq templateId }.count() > 0
                }

                if (!templateExists) {
                    return@withContext Result.Error(
                        RepositoryError.NotFound(templateId, EntityType.TEMPLATE, "Template not found")
                    )
                }

                // Create a copy with the provided templateId
                val updatedSection = section.copy(templateId = templateId)

                // Insert the section
                transaction {
                    TemplateSectionsTable.insert {
                        it[id] = updatedSection.id
                        it[TemplateSectionsTable.templateId] = updatedSection.templateId
                        it[title] = updatedSection.title
                        it[usageDescription] = updatedSection.usageDescription
                        it[contentSample] = updatedSection.contentSample
                        it[contentFormat] = updatedSection.contentFormat.name
                        it[ordinal] = updatedSection.ordinal
                        it[isRequired] = updatedSection.isRequired
                        it[tags] = updatedSection.tags.joinToString(",")
                    }
                }

                Result.Success(updatedSection)
            } catch (e: IllegalArgumentException) {
                Result.Error(RepositoryError.ValidationError(e.message ?: "Validation failed"))
            } catch (e: Exception) {
                Result.Error(RepositoryError.DatabaseError("Failed to add template section: ${e.message}", e))
            }
        }

    override suspend fun updateTemplateSection(section: TemplateSection): Result<TemplateSection> =
        withContext(Dispatchers.IO) {
            try {
                // Validate the section
                section.validate()

                // Check if the section exists
                val sectionExists = transaction {
                    TemplateSectionsTable.selectAll().where { TemplateSectionsTable.id eq section.id }.count() > 0
                }

                if (!sectionExists) {
                    return@withContext Result.Error(
                        RepositoryError.NotFound(section.id, EntityType.TEMPLATE, "Template section not found")
                    )
                }

                // Update the section
                val rowsUpdated = transaction {
                    TemplateSectionsTable.update({ TemplateSectionsTable.id eq section.id }) {
                        it[title] = section.title
                        it[usageDescription] = section.usageDescription
                        it[contentSample] = section.contentSample
                        it[contentFormat] = section.contentFormat.name
                        it[ordinal] = section.ordinal
                        it[isRequired] = section.isRequired
                        it[tags] = section.tags.joinToString(",")
                    }
                }

                if (rowsUpdated > 0) {
                    Result.Success(section)
                } else {
                    Result.Error(
                        RepositoryError.NotFound(
                            section.id,
                            EntityType.TEMPLATE,
                            "Template section not found"
                        )
                    )
                }
            } catch (e: IllegalArgumentException) {
                Result.Error(RepositoryError.ValidationError(e.message ?: "Validation failed"))
            } catch (e: Exception) {
                Result.Error(RepositoryError.DatabaseError("Failed to update template section: ${e.message}", e))
            }
        }

    override suspend fun deleteTemplateSection(id: UUID): Result<Boolean> = withContext(Dispatchers.IO) {
        try {
            val rowsDeleted = transaction {
                TemplateSectionsTable.deleteWhere { TemplateSectionsTable.id eq id }
            }

            if (rowsDeleted > 0) {
                Result.Success(true)
            } else {
                Result.Error(RepositoryError.NotFound(id, EntityType.TEMPLATE, "Template section not found"))
            }
        } catch (e: Exception) {
            Result.Error(RepositoryError.DatabaseError("Failed to delete template section: ${e.message}", e))
        }
    }

    override suspend fun applyTemplate(
        templateId: UUID,
        entityType: EntityType,
        entityId: UUID
    ): Result<List<TemplateSection>> = withContext(Dispatchers.IO) {
        try {
            // Get the template
            val template = when (val result = getTemplate(templateId)) {
                is Result.Success -> result.data
                is Result.Error -> return@withContext Result.Error(
                    RepositoryError.NotFound(templateId, EntityType.TEMPLATE, "Template not found")
                )
            }

            // Verify that the template's target entity type matches the provided entity type
            if (template.targetEntityType != entityType) {
                return@withContext Result.Error(
                    RepositoryError.ValidationError(
                        "Template target entity type (${template.targetEntityType}) does not match provided entity type ($entityType)"
                    )
                )
            }

            // Verify that the template is enabled
            if (!template.isEnabled) {
                return@withContext Result.Error(
                    RepositoryError.ValidationError(
                        "Template '${template.name}' (ID: ${template.id}) is disabled and cannot be applied. " +
                                "Use enableTemplate() to enable it first."
                    )
                )
            }

            // Get the template sections
            val sections = when (val result = getTemplateSections(templateId)) {
                is Result.Success -> result.data
                is Result.Error -> return@withContext result
            }

            if (sections.isEmpty()) {
                return@withContext Result.Success(emptyList())
            }

            // Get existing sections for the entity to check for duplicates
            val existingSectionsResult = sectionRepository.getSectionsForEntity(entityType, entityId)
            val existingSections = when (existingSectionsResult) {
                is Result.Success -> existingSectionsResult.data
                is Result.Error -> return@withContext Result.Error(existingSectionsResult.error)
            }

            // Create a set of existing section titles for quick duplicate detection
            val existingSectionTitles = existingSections.map { it.title }.toSet()

            // Filter out template sections that would create duplicates
            val duplicateTitles = sections.filter { templateSection ->
                existingSectionTitles.contains(templateSection.title)
            }.map { it.title }

            // If there are duplicates, return an error indicating the issue
            if (duplicateTitles.isNotEmpty()) {
                return@withContext Result.Error(
                    RepositoryError.ValidationError(
                        "Template '${template.name}' cannot be applied: sections with titles [${duplicateTitles.joinToString(", ")}] already exist. " +
                                "Remove existing sections with these titles or use a different template to avoid duplicates."
                    )
                )
            }

            // Get the current maximum ordinal for the entity to avoid conflicts
            val maxOrdinalResult = sectionRepository.getMaxOrdinal(entityType, entityId)
            val currentMaxOrdinal = when (maxOrdinalResult) {
                is Result.Success -> maxOrdinalResult.data
                is Result.Error -> return@withContext Result.Error(maxOrdinalResult.error)
            }

            // Calculate ordinal offset: start after the highest existing ordinal
            val ordinalOffset = currentMaxOrdinal + 1

            // Apply each template section to create a new section for the entity
            val createdSections = mutableListOf<TemplateSection>()

            for (templateSection in sections) {
                // Convert template section to a regular section with ordinal offset
                val section = templateSection.toSection(entityType, entityId, ordinalOffset)

                // Add the section
                when (val result = sectionRepository.addSection(entityType, entityId, section)) {
                    is Result.Success -> {
                        // Create a TemplateSection with the actual ordinal that was assigned
                        val adjustedTemplateSection = templateSection.copy(ordinal = section.ordinal)
                        createdSections.add(adjustedTemplateSection)
                    }
                    is Result.Error -> {
                        // Return error on first failure to maintain consistency
                        return@withContext Result.Error(result.error)
                    }
                }
            }

            Result.Success(createdSections)
        } catch (e: Exception) {
            Result.Error(RepositoryError.DatabaseError("Failed to apply template: ${e.message}", e))
        }
    }

    override suspend fun applyMultipleTemplates(
        templateIds: List<UUID>,
        entityType: EntityType,
        entityId: UUID
    ): Result<Map<UUID, List<TemplateSection>>> = withContext(Dispatchers.IO) {
        try {
            if (templateIds.isEmpty()) {
                return@withContext Result.Success(emptyMap())
            }

            // Get the current maximum ordinal for the entity to avoid conflicts
            val maxOrdinalResult = sectionRepository.getMaxOrdinal(entityType, entityId)
            var currentMaxOrdinal = when (maxOrdinalResult) {
                is Result.Success -> maxOrdinalResult.data
                is Result.Error -> return@withContext Result.Error(maxOrdinalResult.error)
            }

            // Get existing sections for the entity to check for duplicates across all templates
            val existingSectionsResult = sectionRepository.getSectionsForEntity(entityType, entityId)
            val existingSections = when (existingSectionsResult) {
                is Result.Success -> existingSectionsResult.data
                is Result.Error -> return@withContext Result.Error(existingSectionsResult.error)
            }

            // Track titles across all templates being applied to detect duplicates within the request
            val allTemplateSectionTitles = mutableSetOf<String>()
            val existingSectionTitles = existingSections.map { it.title }.toSet()

            // Process each template sequentially to maintain ordinal consistency
            val result = mutableMapOf<UUID, List<TemplateSection>>()
            val errors = mutableListOf<Pair<UUID, String>>()

            for (templateId in templateIds) {
                // Get the template to check its sections count for ordinal calculation
                val template = when (val templateResult = getTemplate(templateId)) {
                    is Result.Success -> templateResult.data
                    is Result.Error -> {
                        errors.add(Pair(templateId, templateResult.error.message))
                        continue
                    }
                }

                // Verify that the template's target entity type matches the provided entity type
                if (template.targetEntityType != entityType) {
                    errors.add(
                        Pair(
                            templateId,
                            "Template target entity type (${template.targetEntityType}) does not match provided entity type ($entityType)"
                        )
                    )
                    continue
                }

                // Verify that the template is enabled
                if (!template.isEnabled) {
                    errors.add(
                        Pair(
                            templateId,
                            "Template '${template.name}' (ID: ${template.id}) is disabled and cannot be applied"
                        )
                    )
                    continue
                }

                // Get the template sections
                val sections = when (val sectionsResult = getTemplateSections(templateId)) {
                    is Result.Success -> sectionsResult.data
                    is Result.Error -> {
                        errors.add(Pair(templateId, sectionsResult.error.message))
                        continue
                    }
                }

                if (sections.isEmpty()) {
                    result[templateId] = emptyList()
                    continue
                }

                // Check for duplicate section titles with existing sections and within this batch
                val duplicateWithExisting = sections.filter { templateSection ->
                    existingSectionTitles.contains(templateSection.title)
                }.map { it.title }
                
                val duplicateWithinBatch = sections.filter { templateSection ->
                    allTemplateSectionTitles.contains(templateSection.title)
                }.map { it.title }

                // Combine all duplicates
                val allDuplicates = (duplicateWithExisting + duplicateWithinBatch).distinct()

                if (allDuplicates.isNotEmpty()) {
                    errors.add(
                        Pair(
                            templateId,
                            "Template '${template.name}' has sections with duplicate titles [${allDuplicates.joinToString(", ")}]"
                        )
                    )
                    continue
                }

                // Add this template's section titles to the batch tracker
                allTemplateSectionTitles.addAll(sections.map { it.title })

                // Calculate ordinal offset: start after the current highest ordinal
                val ordinalOffset = currentMaxOrdinal + 1

                // Apply each template section to create a new section for the entity
                val createdSections = mutableListOf<TemplateSection>()
                var templateSectionCount = 0

                for (templateSection in sections) {
                    // Convert template section to a regular section with ordinal offset
                    val section = templateSection.toSection(entityType, entityId, ordinalOffset)

                    // Add the section
                    when (val addResult = sectionRepository.addSection(entityType, entityId, section)) {
                        is Result.Success -> {
                            // Create a TemplateSection with the actual ordinal that was assigned
                            val adjustedTemplateSection = templateSection.copy(ordinal = section.ordinal)
                            createdSections.add(adjustedTemplateSection)
                            templateSectionCount++
                        }

                        is Result.Error -> {
                            errors.add(
                                Pair(
                                    templateId,
                                    "Failed to add section '${templateSection.title}': ${addResult.error.message}"
                                )
                            )
                            break // Stop applying this template on first section failure
                        }
                    }
                }

                if (createdSections.isNotEmpty()) {
                    result[templateId] = createdSections
                    // Update current max ordinal for the next template
                    currentMaxOrdinal += templateSectionCount
                }
            }

            // If all templates failed, return the first error
            if (result.isEmpty() && errors.isNotEmpty()) {
                val (id, message) = errors.first()
                return@withContext Result.Error(
                    RepositoryError.ValidationError("Failed to apply template $id: $message")
                )
            }

            Result.Success(result)
        } catch (e: Exception) {
            Result.Error(RepositoryError.DatabaseError("Failed to apply multiple templates: ${e.message}", e))
        }
    }

    override suspend fun searchTemplates(
        query: String,
        targetEntityType: EntityType?
    ): Result<List<Template>> = withContext(Dispatchers.IO) {
        try {
            val searchTerms = query.split(Regex("\\s+")).filter { it.length > 2 }

            if (searchTerms.isEmpty()) {
                return@withContext Result.Success(emptyList())
            }

            val templates = transaction {
                var queryBuilder = TemplatesTable.selectAll()

                // Apply search conditions
                val searchConditions = searchTerms.map { term ->
                    (TemplatesTable.name like "%$term%") or
                            (TemplatesTable.description like "%$term%") or
                            (TemplatesTable.tags like "%$term%")
                }

                queryBuilder = queryBuilder.andWhere {
                    searchConditions.fold(Op.FALSE as Op<Boolean>) { acc, op -> acc or op }
                }

                // Apply entity type filter if provided
                targetEntityType?.let {
                    queryBuilder = queryBuilder.andWhere { TemplatesTable.targetEntityType eq it.name }
                }

                queryBuilder.orderBy(TemplatesTable.name)
                    .map { mapRowToTemplate(it) }
            }

            Result.Success(templates)
        } catch (e: Exception) {
            Result.Error(RepositoryError.DatabaseError("Failed to search templates: ${e.message}", e))
        }
    }

    /**
     * Maps a database row to a Template entity.
     */
    private fun mapRowToTemplate(row: ResultRow): Template {
        return Template(
            id = row[TemplatesTable.id],
            name = row[TemplatesTable.name],
            description = row[TemplatesTable.description],
            targetEntityType = EntityType.valueOf(row[TemplatesTable.targetEntityType]),
            isBuiltIn = row[TemplatesTable.isBuiltIn],
            isProtected = row[TemplatesTable.isProtected],
            isEnabled = row[TemplatesTable.isEnabled],
            createdBy = row[TemplatesTable.createdBy],
            tags = if (row[TemplatesTable.tags].isNotEmpty()) {
                row[TemplatesTable.tags].split(",")
            } else {
                emptyList()
            },
            createdAt = row[TemplatesTable.createdAt],
            modifiedAt = row[TemplatesTable.modifiedAt]
        )
    }

    /**
     * Maps a database row to a TemplateSection entity.
     */
    private fun mapRowToTemplateSection(row: ResultRow): TemplateSection {
        return TemplateSection(
            id = row[TemplateSectionsTable.id],
            templateId = row[TemplateSectionsTable.templateId],
            title = row[TemplateSectionsTable.title],
            usageDescription = row[TemplateSectionsTable.usageDescription],
            contentSample = row[TemplateSectionsTable.contentSample],
            contentFormat = ContentFormat.valueOf(row[TemplateSectionsTable.contentFormat]),
            ordinal = row[TemplateSectionsTable.ordinal],
            isRequired = row[TemplateSectionsTable.isRequired],
            tags = if (row[TemplateSectionsTable.tags].isNotEmpty()) {
                row[TemplateSectionsTable.tags].split(",")
            } else {
                emptyList()
            }
        )
    }
=======
package io.github.jpicklyk.mcptask.infrastructure.database.repository

import io.github.jpicklyk.mcptask.domain.model.ContentFormat
import io.github.jpicklyk.mcptask.domain.model.EntityType
import io.github.jpicklyk.mcptask.domain.model.Template
import io.github.jpicklyk.mcptask.domain.model.TemplateSection
import io.github.jpicklyk.mcptask.domain.repository.RepositoryError
import io.github.jpicklyk.mcptask.domain.repository.Result
import io.github.jpicklyk.mcptask.domain.repository.SectionRepository
import io.github.jpicklyk.mcptask.domain.repository.TemplateRepository
import io.github.jpicklyk.mcptask.infrastructure.database.schema.TemplateSectionsTable
import io.github.jpicklyk.mcptask.infrastructure.database.schema.TemplatesTable
import kotlinx.coroutines.Dispatchers
import kotlinx.coroutines.withContext
import org.jetbrains.exposed.v1.core.Op
import org.jetbrains.exposed.v1.core.ResultRow
import org.jetbrains.exposed.v1.core.SqlExpressionBuilder.eq
import org.jetbrains.exposed.v1.core.SqlExpressionBuilder.like
import org.jetbrains.exposed.v1.core.and
import org.jetbrains.exposed.v1.core.or
import org.jetbrains.exposed.v1.jdbc.*
import org.jetbrains.exposed.v1.jdbc.transactions.transaction
import java.util.*

/**
 * SQLite implementation of the TemplateRepository interface.
 */
class SQLiteTemplateRepository(private val sectionRepository: SectionRepository) : TemplateRepository {

    override suspend fun getAllTemplates(
        targetEntityType: EntityType?,
        isBuiltIn: Boolean?,
        isEnabled: Boolean?,
        tags: List<String>?
    ): Result<List<Template>> = withContext(Dispatchers.IO) {
        try {
            val templates = transaction {
                var query = TemplatesTable.selectAll()

                targetEntityType?.let {
                    query = query.andWhere { TemplatesTable.targetEntityType eq it.name }
                }
                isBuiltIn?.let {
                    query = query.andWhere { TemplatesTable.isBuiltIn eq it }
                }
                isEnabled?.let {
                    query = query.andWhere { TemplatesTable.isEnabled eq it }
                }

                tags?.let { tagList ->
                    if (tagList.isNotEmpty()) {
                        val conditions = tagList.map { tag ->
                            TemplatesTable.tags like "%$tag%"
                        }
                        query = query.andWhere {
                            conditions.fold(Op.FALSE as Op<Boolean>) { acc, op -> acc or op }
                        }
                    }
                }

                query.orderBy(TemplatesTable.name)
                    .map { mapRowToTemplate(it) }
            }

            Result.Success(templates)
        } catch (e: Exception) {
            Result.Error(RepositoryError.DatabaseError("Failed to get templates: ${e.message}", e))
        }
    }

    override suspend fun getTemplate(id: UUID): Result<Template> = withContext(Dispatchers.IO) {
        try {
            val template = transaction {
                TemplatesTable.selectAll().where { TemplatesTable.id eq id }
                    .map { mapRowToTemplate(it) }
                    .singleOrNull()
            }

            if (template != null) {
                Result.Success(template)
            } else {
                Result.Error(RepositoryError.NotFound(id, EntityType.TEMPLATE, "Template not found"))
            }
        } catch (e: Exception) {
            Result.Error(RepositoryError.DatabaseError("Failed to get template: ${e.message}", e))
        }
    }

    override suspend fun createTemplate(template: Template): Result<Template> = withContext(Dispatchers.IO) {
        try {
            template.validate()

            val existingTemplate = transaction {
                TemplatesTable.selectAll().where { TemplatesTable.name eq template.name }
                    .map { mapRowToTemplate(it) }
                    .singleOrNull()
            }

            if (existingTemplate != null) {
                return@withContext Result.Error(
                    RepositoryError.ConflictError("Template with name '${template.name}' already exists")
                )
            }

            transaction {
                TemplatesTable.insert {
                    it[id] = template.id
                    it[name] = template.name
                    it[description] = template.description
                    it[targetEntityType] = template.targetEntityType.name
                    it[isBuiltIn] = template.isBuiltIn
                    it[isProtected] = template.isProtected
                    it[isEnabled] = template.isEnabled
                    it[createdBy] = template.createdBy
                    it[tags] = template.tags.joinToString(",")
                    it[createdAt] = template.createdAt
                    it[modifiedAt] = template.modifiedAt
                }
            }

            Result.Success(template)
        } catch (e: IllegalArgumentException) {
            Result.Error(RepositoryError.ValidationError(e.message ?: "Validation failed"))
        } catch (e: Exception) {
            Result.Error(RepositoryError.DatabaseError("Failed to create template: ${e.message}", e))
        }
    }

    override suspend fun updateTemplate(template: Template): Result<Template> = withContext(Dispatchers.IO) {
        try {
            template.validate()

            val existingTemplate = when (val result = getTemplate(template.id)) {
                is Result.Success -> result.data
                is Result.Error -> return@withContext result
            }

            if (existingTemplate.isProtected && !template.isProtected) {
                return@withContext Result.Error(
                    RepositoryError.ValidationError("Cannot remove protection from a protected template")
                )
            }

            if (template.name != existingTemplate.name) {
                val nameConflict = transaction {
                    TemplatesTable.selectAll().where {
                        (TemplatesTable.name eq template.name) and (TemplatesTable.id neq template.id)
                    }.count() > 0
                }

                if (nameConflict) {
                    return@withContext Result.Error(
                        RepositoryError.ConflictError("Template with name '${template.name}' already exists")
                    )
                }
            }

            val updatedTemplate = template.withUpdatedModificationTime()
            val rowsUpdated = transaction {
                TemplatesTable.update({ TemplatesTable.id eq updatedTemplate.id }) {
                    it[name] = updatedTemplate.name
                    it[description] = updatedTemplate.description
                    it[targetEntityType] = updatedTemplate.targetEntityType.name
                    it[isBuiltIn] = updatedTemplate.isBuiltIn
                    it[isProtected] = updatedTemplate.isProtected
                    it[isEnabled] = updatedTemplate.isEnabled
                    it[createdBy] = updatedTemplate.createdBy
                    it[tags] = updatedTemplate.tags.joinToString(",")
                    it[modifiedAt] = updatedTemplate.modifiedAt
                }
            }

            if (rowsUpdated > 0) {
                Result.Success(updatedTemplate)
            } else {
                Result.Error(RepositoryError.NotFound(template.id, EntityType.TEMPLATE, "Template not found"))
            }
        } catch (e: IllegalArgumentException) {
            Result.Error(RepositoryError.ValidationError(e.message ?: "Validation failed"))
        } catch (e: Exception) {
            Result.Error(RepositoryError.DatabaseError("Failed to update template: ${e.message}", e))
        }
    }

    override suspend fun deleteTemplate(id: UUID, force: Boolean): Result<Boolean> = withContext(Dispatchers.IO) {
        try {
            val existingTemplate = when (val result = getTemplate(id)) {
                is Result.Success -> result.data
                is Result.Error -> return@withContext result
            }

            if (existingTemplate.isProtected && !force) {
                return@withContext Result.Error(
                    RepositoryError.ValidationError("Cannot delete a protected template without force=true")
                )
            }

            transaction {
                TemplateSectionsTable.deleteWhere { TemplateSectionsTable.templateId eq id }
                TemplatesTable.deleteWhere { TemplatesTable.id eq id }
            }

            Result.Success(true)
        } catch (e: Exception) {
            Result.Error(RepositoryError.DatabaseError("Failed to delete template: ${e.message}", e))
        }
    }

    override suspend fun enableTemplate(id: UUID): Result<Template> = withContext(Dispatchers.IO) {
        try {
            val existingTemplate = when (val result = getTemplate(id)) {
                is Result.Success -> result.data
                is Result.Error -> return@withContext result
            }

            // If the template is already enabled, just return it
            if (existingTemplate.isEnabled) {
                return@withContext Result.Success(existingTemplate)
            }

            // Create an updated version with isEnabled = true and updated modification time
            val updatedTemplate = existingTemplate.copy(
                isEnabled = true,
                modifiedAt = java.time.Instant.now()
            )

            // Update in the database
            val rowsUpdated = transaction {
                TemplatesTable.update({ TemplatesTable.id eq id }) {
                    it[isEnabled] = true
                    it[modifiedAt] = updatedTemplate.modifiedAt
                }
            }

            if (rowsUpdated > 0) {
                Result.Success(updatedTemplate)
            } else {
                Result.Error(RepositoryError.NotFound(id, EntityType.TEMPLATE, "Template not found"))
            }
        } catch (e: Exception) {
            Result.Error(RepositoryError.DatabaseError("Failed to enable template: ${e.message}", e))
        }
    }

    override suspend fun disableTemplate(id: UUID): Result<Template> = withContext(Dispatchers.IO) {
        try {
            val existingTemplate = when (val result = getTemplate(id)) {
                is Result.Success -> result.data
                is Result.Error -> return@withContext result
            }

            // If the template is already disabled, just return it
            if (!existingTemplate.isEnabled) {
                return@withContext Result.Success(existingTemplate)
            }

            // Create an updated version with isEnabled = false and updated modification time
            val updatedTemplate = existingTemplate.copy(
                isEnabled = false,
                modifiedAt = java.time.Instant.now()
            )

            // Update in the database
            val rowsUpdated = transaction {
                TemplatesTable.update({ TemplatesTable.id eq id }) {
                    it[isEnabled] = false
                    it[modifiedAt] = updatedTemplate.modifiedAt
                }
            }

            if (rowsUpdated > 0) {
                Result.Success(updatedTemplate)
            } else {
                Result.Error(RepositoryError.NotFound(id, EntityType.TEMPLATE, "Template not found"))
            }
        } catch (e: Exception) {
            Result.Error(RepositoryError.DatabaseError("Failed to disable template: ${e.message}", e))
        }
    }

    override suspend fun getTemplateSections(templateId: UUID): Result<List<TemplateSection>> =
        withContext(Dispatchers.IO) {
            try {
                // First verify that the template exists
                val templateExists = transaction {
                    TemplatesTable.selectAll().where { TemplatesTable.id eq templateId }.count() > 0
                }

                if (!templateExists) {
                    return@withContext Result.Error(
                        RepositoryError.NotFound(templateId, EntityType.TEMPLATE, "Template not found")
                    )
                }

                val sections = transaction {
                    TemplateSectionsTable.selectAll().where { TemplateSectionsTable.templateId eq templateId }
                        .orderBy(TemplateSectionsTable.ordinal)
                        .map { mapRowToTemplateSection(it) }
                }

                Result.Success(sections)
            } catch (e: Exception) {
                Result.Error(RepositoryError.DatabaseError("Failed to get template sections: ${e.message}", e))
            }
        }

    override suspend fun addTemplateSection(templateId: UUID, section: TemplateSection): Result<TemplateSection> =
        withContext(Dispatchers.IO) {
            try {
                // Validate the section
                section.validate()

                // Verify that the template exists
                val templateExists = transaction {
                    TemplatesTable.selectAll().where { TemplatesTable.id eq templateId }.count() > 0
                }

                if (!templateExists) {
                    return@withContext Result.Error(
                        RepositoryError.NotFound(templateId, EntityType.TEMPLATE, "Template not found")
                    )
                }

                // Create a copy with the provided templateId
                val updatedSection = section.copy(templateId = templateId)

                // Insert the section
                transaction {
                    TemplateSectionsTable.insert {
                        it[id] = updatedSection.id
                        it[TemplateSectionsTable.templateId] = updatedSection.templateId
                        it[title] = updatedSection.title
                        it[usageDescription] = updatedSection.usageDescription
                        it[contentSample] = updatedSection.contentSample
                        it[contentFormat] = updatedSection.contentFormat.name
                        it[ordinal] = updatedSection.ordinal
                        it[isRequired] = updatedSection.isRequired
                        it[tags] = updatedSection.tags.joinToString(",")
                    }
                }

                Result.Success(updatedSection)
            } catch (e: IllegalArgumentException) {
                Result.Error(RepositoryError.ValidationError(e.message ?: "Validation failed"))
            } catch (e: Exception) {
                Result.Error(RepositoryError.DatabaseError("Failed to add template section: ${e.message}", e))
            }
        }

    override suspend fun updateTemplateSection(section: TemplateSection): Result<TemplateSection> =
        withContext(Dispatchers.IO) {
            try {
                // Validate the section
                section.validate()

                // Check if the section exists
                val sectionExists = transaction {
                    TemplateSectionsTable.selectAll().where { TemplateSectionsTable.id eq section.id }.count() > 0
                }

                if (!sectionExists) {
                    return@withContext Result.Error(
                        RepositoryError.NotFound(section.id, EntityType.TEMPLATE, "Template section not found")
                    )
                }

                // Update the section
                val rowsUpdated = transaction {
                    TemplateSectionsTable.update({ TemplateSectionsTable.id eq section.id }) {
                        it[title] = section.title
                        it[usageDescription] = section.usageDescription
                        it[contentSample] = section.contentSample
                        it[contentFormat] = section.contentFormat.name
                        it[ordinal] = section.ordinal
                        it[isRequired] = section.isRequired
                        it[tags] = section.tags.joinToString(",")
                    }
                }

                if (rowsUpdated > 0) {
                    Result.Success(section)
                } else {
                    Result.Error(
                        RepositoryError.NotFound(
                            section.id,
                            EntityType.TEMPLATE,
                            "Template section not found"
                        )
                    )
                }
            } catch (e: IllegalArgumentException) {
                Result.Error(RepositoryError.ValidationError(e.message ?: "Validation failed"))
            } catch (e: Exception) {
                Result.Error(RepositoryError.DatabaseError("Failed to update template section: ${e.message}", e))
            }
        }

    override suspend fun deleteTemplateSection(id: UUID): Result<Boolean> = withContext(Dispatchers.IO) {
        try {
            val rowsDeleted = transaction {
                TemplateSectionsTable.deleteWhere { TemplateSectionsTable.id eq id }
            }

            if (rowsDeleted > 0) {
                Result.Success(true)
            } else {
                Result.Error(RepositoryError.NotFound(id, EntityType.TEMPLATE, "Template section not found"))
            }
        } catch (e: Exception) {
            Result.Error(RepositoryError.DatabaseError("Failed to delete template section: ${e.message}", e))
        }
    }

    override suspend fun applyTemplate(
        templateId: UUID,
        entityType: EntityType,
        entityId: UUID
    ): Result<List<TemplateSection>> = withContext(Dispatchers.IO) {
        try {
            // Get the template
            val template = when (val result = getTemplate(templateId)) {
                is Result.Success -> result.data
                is Result.Error -> return@withContext Result.Error(
                    RepositoryError.NotFound(templateId, EntityType.TEMPLATE, "Template not found")
                )
            }

            // Verify that the template's target entity type matches the provided entity type
            if (template.targetEntityType != entityType) {
                return@withContext Result.Error(
                    RepositoryError.ValidationError(
                        "Template target entity type (${template.targetEntityType}) does not match provided entity type ($entityType)"
                    )
                )
            }

            // Verify that the template is enabled
            if (!template.isEnabled) {
                return@withContext Result.Error(
                    RepositoryError.ValidationError(
                        "Template '${template.name}' (ID: ${template.id}) is disabled and cannot be applied. " +
                                "Use enableTemplate() to enable it first."
                    )
                )
            }

            // Get the template sections
            val sections = when (val result = getTemplateSections(templateId)) {
                is Result.Success -> result.data
                is Result.Error -> return@withContext result
            }

            if (sections.isEmpty()) {
                return@withContext Result.Success(emptyList())
            }

            // Get existing sections for the entity to check for duplicates
            val existingSectionsResult = sectionRepository.getSectionsForEntity(entityType, entityId)
            val existingSections = when (existingSectionsResult) {
                is Result.Success -> existingSectionsResult.data
                is Result.Error -> return@withContext Result.Error(existingSectionsResult.error)
            }

            // Create a set of existing section titles for quick duplicate detection
            val existingSectionTitles = existingSections.map { it.title }.toSet()

            // Filter out template sections that would create duplicates
            val duplicateTitles = sections.filter { templateSection ->
                existingSectionTitles.contains(templateSection.title)
            }.map { it.title }

            // If there are duplicates, return an error indicating the issue
            if (duplicateTitles.isNotEmpty()) {
                return@withContext Result.Error(
                    RepositoryError.ValidationError(
                        "Template '${template.name}' cannot be applied: sections with titles [${duplicateTitles.joinToString(", ")}] already exist. " +
                                "Remove existing sections with these titles or use a different template to avoid duplicates."
                    )
                )
            }

            // Get the current maximum ordinal for the entity to avoid conflicts
            val maxOrdinalResult = sectionRepository.getMaxOrdinal(entityType, entityId)
            val currentMaxOrdinal = when (maxOrdinalResult) {
                is Result.Success -> maxOrdinalResult.data
                is Result.Error -> return@withContext Result.Error(maxOrdinalResult.error)
            }

            // Calculate ordinal offset: start after the highest existing ordinal
            val ordinalOffset = currentMaxOrdinal + 1

            // Apply each template section to create a new section for the entity
            val createdSections = mutableListOf<TemplateSection>()

            for (templateSection in sections) {
                // Convert template section to a regular section with ordinal offset
                val section = templateSection.toSection(entityType, entityId, ordinalOffset)

                // Add the section
                when (val result = sectionRepository.addSection(entityType, entityId, section)) {
                    is Result.Success -> {
                        // Create a TemplateSection with the actual ordinal that was assigned
                        val adjustedTemplateSection = templateSection.copy(ordinal = section.ordinal)
                        createdSections.add(adjustedTemplateSection)
                    }
                    is Result.Error -> {
                        // Return error on first failure to maintain consistency
                        return@withContext Result.Error(result.error)
                    }
                }
            }

            Result.Success(createdSections)
        } catch (e: Exception) {
            Result.Error(RepositoryError.DatabaseError("Failed to apply template: ${e.message}", e))
        }
    }

    override suspend fun applyMultipleTemplates(
        templateIds: List<UUID>,
        entityType: EntityType,
        entityId: UUID
    ): Result<Map<UUID, List<TemplateSection>>> = withContext(Dispatchers.IO) {
        try {
            if (templateIds.isEmpty()) {
                return@withContext Result.Success(emptyMap())
            }

            // Get the current maximum ordinal for the entity to avoid conflicts
            val maxOrdinalResult = sectionRepository.getMaxOrdinal(entityType, entityId)
            var currentMaxOrdinal = when (maxOrdinalResult) {
                is Result.Success -> maxOrdinalResult.data
                is Result.Error -> return@withContext Result.Error(maxOrdinalResult.error)
            }

            // Get existing sections for the entity to check for duplicates across all templates
            val existingSectionsResult = sectionRepository.getSectionsForEntity(entityType, entityId)
            val existingSections = when (existingSectionsResult) {
                is Result.Success -> existingSectionsResult.data
                is Result.Error -> return@withContext Result.Error(existingSectionsResult.error)
            }

            // Track titles across all templates being applied to detect duplicates within the request
            val allTemplateSectionTitles = mutableSetOf<String>()
            val existingSectionTitles = existingSections.map { it.title }.toSet()

            // Process each template sequentially to maintain ordinal consistency
            val result = mutableMapOf<UUID, List<TemplateSection>>()
            val errors = mutableListOf<Pair<UUID, String>>()

            for (templateId in templateIds) {
                // Get the template to check its sections count for ordinal calculation
                val template = when (val templateResult = getTemplate(templateId)) {
                    is Result.Success -> templateResult.data
                    is Result.Error -> {
                        errors.add(Pair(templateId, templateResult.error.message))
                        continue
                    }
                }

                // Verify that the template's target entity type matches the provided entity type
                if (template.targetEntityType != entityType) {
                    errors.add(
                        Pair(
                            templateId,
                            "Template target entity type (${template.targetEntityType}) does not match provided entity type ($entityType)"
                        )
                    )
                    continue
                }

                // Verify that the template is enabled
                if (!template.isEnabled) {
                    errors.add(
                        Pair(
                            templateId,
                            "Template '${template.name}' (ID: ${template.id}) is disabled and cannot be applied"
                        )
                    )
                    continue
                }

                // Get the template sections
                val sections = when (val sectionsResult = getTemplateSections(templateId)) {
                    is Result.Success -> sectionsResult.data
                    is Result.Error -> {
                        errors.add(Pair(templateId, sectionsResult.error.message))
                        continue
                    }
                }

                if (sections.isEmpty()) {
                    result[templateId] = emptyList()
                    continue
                }

                // Check for duplicate section titles with existing sections and within this batch
                val duplicateWithExisting = sections.filter { templateSection ->
                    existingSectionTitles.contains(templateSection.title)
                }.map { it.title }
                
                val duplicateWithinBatch = sections.filter { templateSection ->
                    allTemplateSectionTitles.contains(templateSection.title)
                }.map { it.title }

                // Combine all duplicates
                val allDuplicates = (duplicateWithExisting + duplicateWithinBatch).distinct()

                if (allDuplicates.isNotEmpty()) {
                    errors.add(
                        Pair(
                            templateId,
                            "Template '${template.name}' has sections with duplicate titles [${allDuplicates.joinToString(", ")}]"
                        )
                    )
                    continue
                }

                // Add this template's section titles to the batch tracker
                allTemplateSectionTitles.addAll(sections.map { it.title })

                // Calculate ordinal offset: start after the current highest ordinal
                val ordinalOffset = currentMaxOrdinal + 1

                // Apply each template section to create a new section for the entity
                val createdSections = mutableListOf<TemplateSection>()
                var templateSectionCount = 0

                for (templateSection in sections) {
                    // Convert template section to a regular section with ordinal offset
                    val section = templateSection.toSection(entityType, entityId, ordinalOffset)

                    // Add the section
                    when (val addResult = sectionRepository.addSection(entityType, entityId, section)) {
                        is Result.Success -> {
                            // Create a TemplateSection with the actual ordinal that was assigned
                            val adjustedTemplateSection = templateSection.copy(ordinal = section.ordinal)
                            createdSections.add(adjustedTemplateSection)
                            templateSectionCount++
                        }

                        is Result.Error -> {
                            errors.add(
                                Pair(
                                    templateId,
                                    "Failed to add section '${templateSection.title}': ${addResult.error.message}"
                                )
                            )
                            break // Stop applying this template on first section failure
                        }
                    }
                }

                if (createdSections.isNotEmpty()) {
                    result[templateId] = createdSections
                    // Update current max ordinal for the next template
                    currentMaxOrdinal += templateSectionCount
                }
            }

            // If all templates failed, return the first error
            if (result.isEmpty() && errors.isNotEmpty()) {
                val (id, message) = errors.first()
                return@withContext Result.Error(
                    RepositoryError.ValidationError("Failed to apply template $id: $message")
                )
            }

            Result.Success(result)
        } catch (e: Exception) {
            Result.Error(RepositoryError.DatabaseError("Failed to apply multiple templates: ${e.message}", e))
        }
    }

    override suspend fun searchTemplates(
        query: String,
        targetEntityType: EntityType?
    ): Result<List<Template>> = withContext(Dispatchers.IO) {
        try {
            val searchTerms = query.split(Regex("\\s+")).filter { it.length > 2 }

            if (searchTerms.isEmpty()) {
                return@withContext Result.Success(emptyList())
            }

            val templates = transaction {
                var queryBuilder = TemplatesTable.selectAll()

                // Apply search conditions
                val searchConditions = searchTerms.map { term ->
                    (TemplatesTable.name like "%$term%") or
                            (TemplatesTable.description like "%$term%") or
                            (TemplatesTable.tags like "%$term%")
                }

                queryBuilder = queryBuilder.andWhere {
                    searchConditions.fold(Op.FALSE as Op<Boolean>) { acc, op -> acc or op }
                }

                // Apply entity type filter if provided
                targetEntityType?.let {
                    queryBuilder = queryBuilder.andWhere { TemplatesTable.targetEntityType eq it.name }
                }

                queryBuilder.orderBy(TemplatesTable.name)
                    .map { mapRowToTemplate(it) }
            }

            Result.Success(templates)
        } catch (e: Exception) {
            Result.Error(RepositoryError.DatabaseError("Failed to search templates: ${e.message}", e))
        }
    }

    /**
     * Maps a database row to a Template entity.
     */
    private fun mapRowToTemplate(row: ResultRow): Template {
        return Template(
            id = row[TemplatesTable.id],
            name = row[TemplatesTable.name],
            description = row[TemplatesTable.description],
            targetEntityType = EntityType.valueOf(row[TemplatesTable.targetEntityType]),
            isBuiltIn = row[TemplatesTable.isBuiltIn],
            isProtected = row[TemplatesTable.isProtected],
            isEnabled = row[TemplatesTable.isEnabled],
            createdBy = row[TemplatesTable.createdBy],
            tags = if (row[TemplatesTable.tags].isNotEmpty()) {
                row[TemplatesTable.tags].split(",")
            } else {
                emptyList()
            },
            createdAt = row[TemplatesTable.createdAt],
            modifiedAt = row[TemplatesTable.modifiedAt]
        )
    }

    /**
     * Maps a database row to a TemplateSection entity.
     */
    private fun mapRowToTemplateSection(row: ResultRow): TemplateSection {
        return TemplateSection(
            id = row[TemplateSectionsTable.id],
            templateId = row[TemplateSectionsTable.templateId],
            title = row[TemplateSectionsTable.title],
            usageDescription = row[TemplateSectionsTable.usageDescription],
            contentSample = row[TemplateSectionsTable.contentSample],
            contentFormat = ContentFormat.valueOf(row[TemplateSectionsTable.contentFormat]),
            ordinal = row[TemplateSectionsTable.ordinal],
            isRequired = row[TemplateSectionsTable.isRequired],
            tags = if (row[TemplateSectionsTable.tags].isNotEmpty()) {
                row[TemplateSectionsTable.tags].split(",")
            } else {
                emptyList()
            }
        )
    }
>>>>>>> 09a1d4e0
}<|MERGE_RESOLUTION|>--- conflicted
+++ resolved
@@ -1,4 +1,3 @@
-<<<<<<< HEAD
 package io.github.jpicklyk.mcptask.infrastructure.database.repository
 
 import io.github.jpicklyk.mcptask.domain.model.ContentFormat
@@ -756,763 +755,4 @@
             }
         )
     }
-=======
-package io.github.jpicklyk.mcptask.infrastructure.database.repository
-
-import io.github.jpicklyk.mcptask.domain.model.ContentFormat
-import io.github.jpicklyk.mcptask.domain.model.EntityType
-import io.github.jpicklyk.mcptask.domain.model.Template
-import io.github.jpicklyk.mcptask.domain.model.TemplateSection
-import io.github.jpicklyk.mcptask.domain.repository.RepositoryError
-import io.github.jpicklyk.mcptask.domain.repository.Result
-import io.github.jpicklyk.mcptask.domain.repository.SectionRepository
-import io.github.jpicklyk.mcptask.domain.repository.TemplateRepository
-import io.github.jpicklyk.mcptask.infrastructure.database.schema.TemplateSectionsTable
-import io.github.jpicklyk.mcptask.infrastructure.database.schema.TemplatesTable
-import kotlinx.coroutines.Dispatchers
-import kotlinx.coroutines.withContext
-import org.jetbrains.exposed.v1.core.Op
-import org.jetbrains.exposed.v1.core.ResultRow
-import org.jetbrains.exposed.v1.core.SqlExpressionBuilder.eq
-import org.jetbrains.exposed.v1.core.SqlExpressionBuilder.like
-import org.jetbrains.exposed.v1.core.and
-import org.jetbrains.exposed.v1.core.or
-import org.jetbrains.exposed.v1.jdbc.*
-import org.jetbrains.exposed.v1.jdbc.transactions.transaction
-import java.util.*
-
-/**
- * SQLite implementation of the TemplateRepository interface.
- */
-class SQLiteTemplateRepository(private val sectionRepository: SectionRepository) : TemplateRepository {
-
-    override suspend fun getAllTemplates(
-        targetEntityType: EntityType?,
-        isBuiltIn: Boolean?,
-        isEnabled: Boolean?,
-        tags: List<String>?
-    ): Result<List<Template>> = withContext(Dispatchers.IO) {
-        try {
-            val templates = transaction {
-                var query = TemplatesTable.selectAll()
-
-                targetEntityType?.let {
-                    query = query.andWhere { TemplatesTable.targetEntityType eq it.name }
-                }
-                isBuiltIn?.let {
-                    query = query.andWhere { TemplatesTable.isBuiltIn eq it }
-                }
-                isEnabled?.let {
-                    query = query.andWhere { TemplatesTable.isEnabled eq it }
-                }
-
-                tags?.let { tagList ->
-                    if (tagList.isNotEmpty()) {
-                        val conditions = tagList.map { tag ->
-                            TemplatesTable.tags like "%$tag%"
-                        }
-                        query = query.andWhere {
-                            conditions.fold(Op.FALSE as Op<Boolean>) { acc, op -> acc or op }
-                        }
-                    }
-                }
-
-                query.orderBy(TemplatesTable.name)
-                    .map { mapRowToTemplate(it) }
-            }
-
-            Result.Success(templates)
-        } catch (e: Exception) {
-            Result.Error(RepositoryError.DatabaseError("Failed to get templates: ${e.message}", e))
-        }
-    }
-
-    override suspend fun getTemplate(id: UUID): Result<Template> = withContext(Dispatchers.IO) {
-        try {
-            val template = transaction {
-                TemplatesTable.selectAll().where { TemplatesTable.id eq id }
-                    .map { mapRowToTemplate(it) }
-                    .singleOrNull()
-            }
-
-            if (template != null) {
-                Result.Success(template)
-            } else {
-                Result.Error(RepositoryError.NotFound(id, EntityType.TEMPLATE, "Template not found"))
-            }
-        } catch (e: Exception) {
-            Result.Error(RepositoryError.DatabaseError("Failed to get template: ${e.message}", e))
-        }
-    }
-
-    override suspend fun createTemplate(template: Template): Result<Template> = withContext(Dispatchers.IO) {
-        try {
-            template.validate()
-
-            val existingTemplate = transaction {
-                TemplatesTable.selectAll().where { TemplatesTable.name eq template.name }
-                    .map { mapRowToTemplate(it) }
-                    .singleOrNull()
-            }
-
-            if (existingTemplate != null) {
-                return@withContext Result.Error(
-                    RepositoryError.ConflictError("Template with name '${template.name}' already exists")
-                )
-            }
-
-            transaction {
-                TemplatesTable.insert {
-                    it[id] = template.id
-                    it[name] = template.name
-                    it[description] = template.description
-                    it[targetEntityType] = template.targetEntityType.name
-                    it[isBuiltIn] = template.isBuiltIn
-                    it[isProtected] = template.isProtected
-                    it[isEnabled] = template.isEnabled
-                    it[createdBy] = template.createdBy
-                    it[tags] = template.tags.joinToString(",")
-                    it[createdAt] = template.createdAt
-                    it[modifiedAt] = template.modifiedAt
-                }
-            }
-
-            Result.Success(template)
-        } catch (e: IllegalArgumentException) {
-            Result.Error(RepositoryError.ValidationError(e.message ?: "Validation failed"))
-        } catch (e: Exception) {
-            Result.Error(RepositoryError.DatabaseError("Failed to create template: ${e.message}", e))
-        }
-    }
-
-    override suspend fun updateTemplate(template: Template): Result<Template> = withContext(Dispatchers.IO) {
-        try {
-            template.validate()
-
-            val existingTemplate = when (val result = getTemplate(template.id)) {
-                is Result.Success -> result.data
-                is Result.Error -> return@withContext result
-            }
-
-            if (existingTemplate.isProtected && !template.isProtected) {
-                return@withContext Result.Error(
-                    RepositoryError.ValidationError("Cannot remove protection from a protected template")
-                )
-            }
-
-            if (template.name != existingTemplate.name) {
-                val nameConflict = transaction {
-                    TemplatesTable.selectAll().where {
-                        (TemplatesTable.name eq template.name) and (TemplatesTable.id neq template.id)
-                    }.count() > 0
-                }
-
-                if (nameConflict) {
-                    return@withContext Result.Error(
-                        RepositoryError.ConflictError("Template with name '${template.name}' already exists")
-                    )
-                }
-            }
-
-            val updatedTemplate = template.withUpdatedModificationTime()
-            val rowsUpdated = transaction {
-                TemplatesTable.update({ TemplatesTable.id eq updatedTemplate.id }) {
-                    it[name] = updatedTemplate.name
-                    it[description] = updatedTemplate.description
-                    it[targetEntityType] = updatedTemplate.targetEntityType.name
-                    it[isBuiltIn] = updatedTemplate.isBuiltIn
-                    it[isProtected] = updatedTemplate.isProtected
-                    it[isEnabled] = updatedTemplate.isEnabled
-                    it[createdBy] = updatedTemplate.createdBy
-                    it[tags] = updatedTemplate.tags.joinToString(",")
-                    it[modifiedAt] = updatedTemplate.modifiedAt
-                }
-            }
-
-            if (rowsUpdated > 0) {
-                Result.Success(updatedTemplate)
-            } else {
-                Result.Error(RepositoryError.NotFound(template.id, EntityType.TEMPLATE, "Template not found"))
-            }
-        } catch (e: IllegalArgumentException) {
-            Result.Error(RepositoryError.ValidationError(e.message ?: "Validation failed"))
-        } catch (e: Exception) {
-            Result.Error(RepositoryError.DatabaseError("Failed to update template: ${e.message}", e))
-        }
-    }
-
-    override suspend fun deleteTemplate(id: UUID, force: Boolean): Result<Boolean> = withContext(Dispatchers.IO) {
-        try {
-            val existingTemplate = when (val result = getTemplate(id)) {
-                is Result.Success -> result.data
-                is Result.Error -> return@withContext result
-            }
-
-            if (existingTemplate.isProtected && !force) {
-                return@withContext Result.Error(
-                    RepositoryError.ValidationError("Cannot delete a protected template without force=true")
-                )
-            }
-
-            transaction {
-                TemplateSectionsTable.deleteWhere { TemplateSectionsTable.templateId eq id }
-                TemplatesTable.deleteWhere { TemplatesTable.id eq id }
-            }
-
-            Result.Success(true)
-        } catch (e: Exception) {
-            Result.Error(RepositoryError.DatabaseError("Failed to delete template: ${e.message}", e))
-        }
-    }
-
-    override suspend fun enableTemplate(id: UUID): Result<Template> = withContext(Dispatchers.IO) {
-        try {
-            val existingTemplate = when (val result = getTemplate(id)) {
-                is Result.Success -> result.data
-                is Result.Error -> return@withContext result
-            }
-
-            // If the template is already enabled, just return it
-            if (existingTemplate.isEnabled) {
-                return@withContext Result.Success(existingTemplate)
-            }
-
-            // Create an updated version with isEnabled = true and updated modification time
-            val updatedTemplate = existingTemplate.copy(
-                isEnabled = true,
-                modifiedAt = java.time.Instant.now()
-            )
-
-            // Update in the database
-            val rowsUpdated = transaction {
-                TemplatesTable.update({ TemplatesTable.id eq id }) {
-                    it[isEnabled] = true
-                    it[modifiedAt] = updatedTemplate.modifiedAt
-                }
-            }
-
-            if (rowsUpdated > 0) {
-                Result.Success(updatedTemplate)
-            } else {
-                Result.Error(RepositoryError.NotFound(id, EntityType.TEMPLATE, "Template not found"))
-            }
-        } catch (e: Exception) {
-            Result.Error(RepositoryError.DatabaseError("Failed to enable template: ${e.message}", e))
-        }
-    }
-
-    override suspend fun disableTemplate(id: UUID): Result<Template> = withContext(Dispatchers.IO) {
-        try {
-            val existingTemplate = when (val result = getTemplate(id)) {
-                is Result.Success -> result.data
-                is Result.Error -> return@withContext result
-            }
-
-            // If the template is already disabled, just return it
-            if (!existingTemplate.isEnabled) {
-                return@withContext Result.Success(existingTemplate)
-            }
-
-            // Create an updated version with isEnabled = false and updated modification time
-            val updatedTemplate = existingTemplate.copy(
-                isEnabled = false,
-                modifiedAt = java.time.Instant.now()
-            )
-
-            // Update in the database
-            val rowsUpdated = transaction {
-                TemplatesTable.update({ TemplatesTable.id eq id }) {
-                    it[isEnabled] = false
-                    it[modifiedAt] = updatedTemplate.modifiedAt
-                }
-            }
-
-            if (rowsUpdated > 0) {
-                Result.Success(updatedTemplate)
-            } else {
-                Result.Error(RepositoryError.NotFound(id, EntityType.TEMPLATE, "Template not found"))
-            }
-        } catch (e: Exception) {
-            Result.Error(RepositoryError.DatabaseError("Failed to disable template: ${e.message}", e))
-        }
-    }
-
-    override suspend fun getTemplateSections(templateId: UUID): Result<List<TemplateSection>> =
-        withContext(Dispatchers.IO) {
-            try {
-                // First verify that the template exists
-                val templateExists = transaction {
-                    TemplatesTable.selectAll().where { TemplatesTable.id eq templateId }.count() > 0
-                }
-
-                if (!templateExists) {
-                    return@withContext Result.Error(
-                        RepositoryError.NotFound(templateId, EntityType.TEMPLATE, "Template not found")
-                    )
-                }
-
-                val sections = transaction {
-                    TemplateSectionsTable.selectAll().where { TemplateSectionsTable.templateId eq templateId }
-                        .orderBy(TemplateSectionsTable.ordinal)
-                        .map { mapRowToTemplateSection(it) }
-                }
-
-                Result.Success(sections)
-            } catch (e: Exception) {
-                Result.Error(RepositoryError.DatabaseError("Failed to get template sections: ${e.message}", e))
-            }
-        }
-
-    override suspend fun addTemplateSection(templateId: UUID, section: TemplateSection): Result<TemplateSection> =
-        withContext(Dispatchers.IO) {
-            try {
-                // Validate the section
-                section.validate()
-
-                // Verify that the template exists
-                val templateExists = transaction {
-                    TemplatesTable.selectAll().where { TemplatesTable.id eq templateId }.count() > 0
-                }
-
-                if (!templateExists) {
-                    return@withContext Result.Error(
-                        RepositoryError.NotFound(templateId, EntityType.TEMPLATE, "Template not found")
-                    )
-                }
-
-                // Create a copy with the provided templateId
-                val updatedSection = section.copy(templateId = templateId)
-
-                // Insert the section
-                transaction {
-                    TemplateSectionsTable.insert {
-                        it[id] = updatedSection.id
-                        it[TemplateSectionsTable.templateId] = updatedSection.templateId
-                        it[title] = updatedSection.title
-                        it[usageDescription] = updatedSection.usageDescription
-                        it[contentSample] = updatedSection.contentSample
-                        it[contentFormat] = updatedSection.contentFormat.name
-                        it[ordinal] = updatedSection.ordinal
-                        it[isRequired] = updatedSection.isRequired
-                        it[tags] = updatedSection.tags.joinToString(",")
-                    }
-                }
-
-                Result.Success(updatedSection)
-            } catch (e: IllegalArgumentException) {
-                Result.Error(RepositoryError.ValidationError(e.message ?: "Validation failed"))
-            } catch (e: Exception) {
-                Result.Error(RepositoryError.DatabaseError("Failed to add template section: ${e.message}", e))
-            }
-        }
-
-    override suspend fun updateTemplateSection(section: TemplateSection): Result<TemplateSection> =
-        withContext(Dispatchers.IO) {
-            try {
-                // Validate the section
-                section.validate()
-
-                // Check if the section exists
-                val sectionExists = transaction {
-                    TemplateSectionsTable.selectAll().where { TemplateSectionsTable.id eq section.id }.count() > 0
-                }
-
-                if (!sectionExists) {
-                    return@withContext Result.Error(
-                        RepositoryError.NotFound(section.id, EntityType.TEMPLATE, "Template section not found")
-                    )
-                }
-
-                // Update the section
-                val rowsUpdated = transaction {
-                    TemplateSectionsTable.update({ TemplateSectionsTable.id eq section.id }) {
-                        it[title] = section.title
-                        it[usageDescription] = section.usageDescription
-                        it[contentSample] = section.contentSample
-                        it[contentFormat] = section.contentFormat.name
-                        it[ordinal] = section.ordinal
-                        it[isRequired] = section.isRequired
-                        it[tags] = section.tags.joinToString(",")
-                    }
-                }
-
-                if (rowsUpdated > 0) {
-                    Result.Success(section)
-                } else {
-                    Result.Error(
-                        RepositoryError.NotFound(
-                            section.id,
-                            EntityType.TEMPLATE,
-                            "Template section not found"
-                        )
-                    )
-                }
-            } catch (e: IllegalArgumentException) {
-                Result.Error(RepositoryError.ValidationError(e.message ?: "Validation failed"))
-            } catch (e: Exception) {
-                Result.Error(RepositoryError.DatabaseError("Failed to update template section: ${e.message}", e))
-            }
-        }
-
-    override suspend fun deleteTemplateSection(id: UUID): Result<Boolean> = withContext(Dispatchers.IO) {
-        try {
-            val rowsDeleted = transaction {
-                TemplateSectionsTable.deleteWhere { TemplateSectionsTable.id eq id }
-            }
-
-            if (rowsDeleted > 0) {
-                Result.Success(true)
-            } else {
-                Result.Error(RepositoryError.NotFound(id, EntityType.TEMPLATE, "Template section not found"))
-            }
-        } catch (e: Exception) {
-            Result.Error(RepositoryError.DatabaseError("Failed to delete template section: ${e.message}", e))
-        }
-    }
-
-    override suspend fun applyTemplate(
-        templateId: UUID,
-        entityType: EntityType,
-        entityId: UUID
-    ): Result<List<TemplateSection>> = withContext(Dispatchers.IO) {
-        try {
-            // Get the template
-            val template = when (val result = getTemplate(templateId)) {
-                is Result.Success -> result.data
-                is Result.Error -> return@withContext Result.Error(
-                    RepositoryError.NotFound(templateId, EntityType.TEMPLATE, "Template not found")
-                )
-            }
-
-            // Verify that the template's target entity type matches the provided entity type
-            if (template.targetEntityType != entityType) {
-                return@withContext Result.Error(
-                    RepositoryError.ValidationError(
-                        "Template target entity type (${template.targetEntityType}) does not match provided entity type ($entityType)"
-                    )
-                )
-            }
-
-            // Verify that the template is enabled
-            if (!template.isEnabled) {
-                return@withContext Result.Error(
-                    RepositoryError.ValidationError(
-                        "Template '${template.name}' (ID: ${template.id}) is disabled and cannot be applied. " +
-                                "Use enableTemplate() to enable it first."
-                    )
-                )
-            }
-
-            // Get the template sections
-            val sections = when (val result = getTemplateSections(templateId)) {
-                is Result.Success -> result.data
-                is Result.Error -> return@withContext result
-            }
-
-            if (sections.isEmpty()) {
-                return@withContext Result.Success(emptyList())
-            }
-
-            // Get existing sections for the entity to check for duplicates
-            val existingSectionsResult = sectionRepository.getSectionsForEntity(entityType, entityId)
-            val existingSections = when (existingSectionsResult) {
-                is Result.Success -> existingSectionsResult.data
-                is Result.Error -> return@withContext Result.Error(existingSectionsResult.error)
-            }
-
-            // Create a set of existing section titles for quick duplicate detection
-            val existingSectionTitles = existingSections.map { it.title }.toSet()
-
-            // Filter out template sections that would create duplicates
-            val duplicateTitles = sections.filter { templateSection ->
-                existingSectionTitles.contains(templateSection.title)
-            }.map { it.title }
-
-            // If there are duplicates, return an error indicating the issue
-            if (duplicateTitles.isNotEmpty()) {
-                return@withContext Result.Error(
-                    RepositoryError.ValidationError(
-                        "Template '${template.name}' cannot be applied: sections with titles [${duplicateTitles.joinToString(", ")}] already exist. " +
-                                "Remove existing sections with these titles or use a different template to avoid duplicates."
-                    )
-                )
-            }
-
-            // Get the current maximum ordinal for the entity to avoid conflicts
-            val maxOrdinalResult = sectionRepository.getMaxOrdinal(entityType, entityId)
-            val currentMaxOrdinal = when (maxOrdinalResult) {
-                is Result.Success -> maxOrdinalResult.data
-                is Result.Error -> return@withContext Result.Error(maxOrdinalResult.error)
-            }
-
-            // Calculate ordinal offset: start after the highest existing ordinal
-            val ordinalOffset = currentMaxOrdinal + 1
-
-            // Apply each template section to create a new section for the entity
-            val createdSections = mutableListOf<TemplateSection>()
-
-            for (templateSection in sections) {
-                // Convert template section to a regular section with ordinal offset
-                val section = templateSection.toSection(entityType, entityId, ordinalOffset)
-
-                // Add the section
-                when (val result = sectionRepository.addSection(entityType, entityId, section)) {
-                    is Result.Success -> {
-                        // Create a TemplateSection with the actual ordinal that was assigned
-                        val adjustedTemplateSection = templateSection.copy(ordinal = section.ordinal)
-                        createdSections.add(adjustedTemplateSection)
-                    }
-                    is Result.Error -> {
-                        // Return error on first failure to maintain consistency
-                        return@withContext Result.Error(result.error)
-                    }
-                }
-            }
-
-            Result.Success(createdSections)
-        } catch (e: Exception) {
-            Result.Error(RepositoryError.DatabaseError("Failed to apply template: ${e.message}", e))
-        }
-    }
-
-    override suspend fun applyMultipleTemplates(
-        templateIds: List<UUID>,
-        entityType: EntityType,
-        entityId: UUID
-    ): Result<Map<UUID, List<TemplateSection>>> = withContext(Dispatchers.IO) {
-        try {
-            if (templateIds.isEmpty()) {
-                return@withContext Result.Success(emptyMap())
-            }
-
-            // Get the current maximum ordinal for the entity to avoid conflicts
-            val maxOrdinalResult = sectionRepository.getMaxOrdinal(entityType, entityId)
-            var currentMaxOrdinal = when (maxOrdinalResult) {
-                is Result.Success -> maxOrdinalResult.data
-                is Result.Error -> return@withContext Result.Error(maxOrdinalResult.error)
-            }
-
-            // Get existing sections for the entity to check for duplicates across all templates
-            val existingSectionsResult = sectionRepository.getSectionsForEntity(entityType, entityId)
-            val existingSections = when (existingSectionsResult) {
-                is Result.Success -> existingSectionsResult.data
-                is Result.Error -> return@withContext Result.Error(existingSectionsResult.error)
-            }
-
-            // Track titles across all templates being applied to detect duplicates within the request
-            val allTemplateSectionTitles = mutableSetOf<String>()
-            val existingSectionTitles = existingSections.map { it.title }.toSet()
-
-            // Process each template sequentially to maintain ordinal consistency
-            val result = mutableMapOf<UUID, List<TemplateSection>>()
-            val errors = mutableListOf<Pair<UUID, String>>()
-
-            for (templateId in templateIds) {
-                // Get the template to check its sections count for ordinal calculation
-                val template = when (val templateResult = getTemplate(templateId)) {
-                    is Result.Success -> templateResult.data
-                    is Result.Error -> {
-                        errors.add(Pair(templateId, templateResult.error.message))
-                        continue
-                    }
-                }
-
-                // Verify that the template's target entity type matches the provided entity type
-                if (template.targetEntityType != entityType) {
-                    errors.add(
-                        Pair(
-                            templateId,
-                            "Template target entity type (${template.targetEntityType}) does not match provided entity type ($entityType)"
-                        )
-                    )
-                    continue
-                }
-
-                // Verify that the template is enabled
-                if (!template.isEnabled) {
-                    errors.add(
-                        Pair(
-                            templateId,
-                            "Template '${template.name}' (ID: ${template.id}) is disabled and cannot be applied"
-                        )
-                    )
-                    continue
-                }
-
-                // Get the template sections
-                val sections = when (val sectionsResult = getTemplateSections(templateId)) {
-                    is Result.Success -> sectionsResult.data
-                    is Result.Error -> {
-                        errors.add(Pair(templateId, sectionsResult.error.message))
-                        continue
-                    }
-                }
-
-                if (sections.isEmpty()) {
-                    result[templateId] = emptyList()
-                    continue
-                }
-
-                // Check for duplicate section titles with existing sections and within this batch
-                val duplicateWithExisting = sections.filter { templateSection ->
-                    existingSectionTitles.contains(templateSection.title)
-                }.map { it.title }
-                
-                val duplicateWithinBatch = sections.filter { templateSection ->
-                    allTemplateSectionTitles.contains(templateSection.title)
-                }.map { it.title }
-
-                // Combine all duplicates
-                val allDuplicates = (duplicateWithExisting + duplicateWithinBatch).distinct()
-
-                if (allDuplicates.isNotEmpty()) {
-                    errors.add(
-                        Pair(
-                            templateId,
-                            "Template '${template.name}' has sections with duplicate titles [${allDuplicates.joinToString(", ")}]"
-                        )
-                    )
-                    continue
-                }
-
-                // Add this template's section titles to the batch tracker
-                allTemplateSectionTitles.addAll(sections.map { it.title })
-
-                // Calculate ordinal offset: start after the current highest ordinal
-                val ordinalOffset = currentMaxOrdinal + 1
-
-                // Apply each template section to create a new section for the entity
-                val createdSections = mutableListOf<TemplateSection>()
-                var templateSectionCount = 0
-
-                for (templateSection in sections) {
-                    // Convert template section to a regular section with ordinal offset
-                    val section = templateSection.toSection(entityType, entityId, ordinalOffset)
-
-                    // Add the section
-                    when (val addResult = sectionRepository.addSection(entityType, entityId, section)) {
-                        is Result.Success -> {
-                            // Create a TemplateSection with the actual ordinal that was assigned
-                            val adjustedTemplateSection = templateSection.copy(ordinal = section.ordinal)
-                            createdSections.add(adjustedTemplateSection)
-                            templateSectionCount++
-                        }
-
-                        is Result.Error -> {
-                            errors.add(
-                                Pair(
-                                    templateId,
-                                    "Failed to add section '${templateSection.title}': ${addResult.error.message}"
-                                )
-                            )
-                            break // Stop applying this template on first section failure
-                        }
-                    }
-                }
-
-                if (createdSections.isNotEmpty()) {
-                    result[templateId] = createdSections
-                    // Update current max ordinal for the next template
-                    currentMaxOrdinal += templateSectionCount
-                }
-            }
-
-            // If all templates failed, return the first error
-            if (result.isEmpty() && errors.isNotEmpty()) {
-                val (id, message) = errors.first()
-                return@withContext Result.Error(
-                    RepositoryError.ValidationError("Failed to apply template $id: $message")
-                )
-            }
-
-            Result.Success(result)
-        } catch (e: Exception) {
-            Result.Error(RepositoryError.DatabaseError("Failed to apply multiple templates: ${e.message}", e))
-        }
-    }
-
-    override suspend fun searchTemplates(
-        query: String,
-        targetEntityType: EntityType?
-    ): Result<List<Template>> = withContext(Dispatchers.IO) {
-        try {
-            val searchTerms = query.split(Regex("\\s+")).filter { it.length > 2 }
-
-            if (searchTerms.isEmpty()) {
-                return@withContext Result.Success(emptyList())
-            }
-
-            val templates = transaction {
-                var queryBuilder = TemplatesTable.selectAll()
-
-                // Apply search conditions
-                val searchConditions = searchTerms.map { term ->
-                    (TemplatesTable.name like "%$term%") or
-                            (TemplatesTable.description like "%$term%") or
-                            (TemplatesTable.tags like "%$term%")
-                }
-
-                queryBuilder = queryBuilder.andWhere {
-                    searchConditions.fold(Op.FALSE as Op<Boolean>) { acc, op -> acc or op }
-                }
-
-                // Apply entity type filter if provided
-                targetEntityType?.let {
-                    queryBuilder = queryBuilder.andWhere { TemplatesTable.targetEntityType eq it.name }
-                }
-
-                queryBuilder.orderBy(TemplatesTable.name)
-                    .map { mapRowToTemplate(it) }
-            }
-
-            Result.Success(templates)
-        } catch (e: Exception) {
-            Result.Error(RepositoryError.DatabaseError("Failed to search templates: ${e.message}", e))
-        }
-    }
-
-    /**
-     * Maps a database row to a Template entity.
-     */
-    private fun mapRowToTemplate(row: ResultRow): Template {
-        return Template(
-            id = row[TemplatesTable.id],
-            name = row[TemplatesTable.name],
-            description = row[TemplatesTable.description],
-            targetEntityType = EntityType.valueOf(row[TemplatesTable.targetEntityType]),
-            isBuiltIn = row[TemplatesTable.isBuiltIn],
-            isProtected = row[TemplatesTable.isProtected],
-            isEnabled = row[TemplatesTable.isEnabled],
-            createdBy = row[TemplatesTable.createdBy],
-            tags = if (row[TemplatesTable.tags].isNotEmpty()) {
-                row[TemplatesTable.tags].split(",")
-            } else {
-                emptyList()
-            },
-            createdAt = row[TemplatesTable.createdAt],
-            modifiedAt = row[TemplatesTable.modifiedAt]
-        )
-    }
-
-    /**
-     * Maps a database row to a TemplateSection entity.
-     */
-    private fun mapRowToTemplateSection(row: ResultRow): TemplateSection {
-        return TemplateSection(
-            id = row[TemplateSectionsTable.id],
-            templateId = row[TemplateSectionsTable.templateId],
-            title = row[TemplateSectionsTable.title],
-            usageDescription = row[TemplateSectionsTable.usageDescription],
-            contentSample = row[TemplateSectionsTable.contentSample],
-            contentFormat = ContentFormat.valueOf(row[TemplateSectionsTable.contentFormat]),
-            ordinal = row[TemplateSectionsTable.ordinal],
-            isRequired = row[TemplateSectionsTable.isRequired],
-            tags = if (row[TemplateSectionsTable.tags].isNotEmpty()) {
-                row[TemplateSectionsTable.tags].split(",")
-            } else {
-                emptyList()
-            }
-        )
-    }
->>>>>>> 09a1d4e0
 }