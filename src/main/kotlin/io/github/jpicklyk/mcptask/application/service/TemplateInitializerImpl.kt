--- conflicted
+++ resolved
@@ -1,4 +1,3 @@
-<<<<<<< HEAD
 package io.github.jpicklyk.mcptask.application.service
 
 import io.github.jpicklyk.mcptask.domain.model.Template
@@ -249,256 +248,4 @@
             return false
         }
     }
-=======
-package io.github.jpicklyk.mcptask.application.service
-
-import io.github.jpicklyk.mcptask.domain.model.Template
-import io.github.jpicklyk.mcptask.domain.model.TemplateSection
-import io.github.jpicklyk.mcptask.domain.repository.Result
-import io.github.jpicklyk.mcptask.domain.repository.TemplateRepository
-import kotlinx.coroutines.runBlocking
-import org.slf4j.LoggerFactory
-
-/**
- * Service to initialize the system with a set of predefined templates.
- * These templates provide useful starting points for tasks and features.
- */
-class TemplateInitializerImpl(
-    private val templateRepository: TemplateRepository
-) : TemplateInitializer {
-    private val logger = LoggerFactory.getLogger(TemplateInitializerImpl::class.java)
-
-    /**
-     * Initialize the templates if they don't already exist.
-     * This ensures that the system always has a set of useful templates.
-     */
-    override fun initializeTemplates() {
-        logger.info("Initializing predefined templates")
-
-        // Get existing templates
-        val existingTemplates = runBlocking {
-            val result = templateRepository.getAllTemplates(isBuiltIn = true)
-            if (result is Result.Success) {
-                result.data
-            } else {
-                emptyList()
-            }
-        }
-
-        // If we already have built-in templates, skip initialization
-        if (existingTemplates.isNotEmpty()) {
-            logger.info("Found ${existingTemplates.size} existing built-in templates, skipping initialization")
-            return
-        }
-
-        logger.info("Creating predefined templates")
-
-        // Initialize each template individually
-        val templateNames = listOf(
-            "Code Review and Analysis",
-            "Feature Context",
-            "Implementation Progress",
-            "Implementation and Usage Strategy",
-            "Project Context",
-            "Related Classes and Components",
-            "Task Implementation",
-            "Bug Report Template",
-            // New workflow templates
-            "Local Git Branching Workflow",
-            "GitHub PR Workflow",
-            "Task Implementation Workflow",
-            "Bug Investigation Workflow",
-            // New documentation and quality templates
-            "Technical Approach",
-            "Requirements Specification",
-            "Context & Background",
-            "Testing Strategy",
-            "Definition of Done"
-        )
-
-        var initializedCount = 0
-        templateNames.forEach { templateName ->
-            if (initializeTemplate(templateName)) {
-                initializedCount++
-            }
-        }
-
-        logger.info("$initializedCount/${templateNames.size} predefined templates initialized")
-    }
-
-    /**
-     * Initializes a specific template by name.
-     */
-    override fun initializeTemplate(templateName: String): Boolean {
-        return when (templateName) {
-            // Workflow templates
-            "Local Git Branching Workflow" -> createLocalGitBranchingWorkflowTemplate()
-            "GitHub PR Workflow" -> createGitHubPRWorkflowTemplate()
-            "Task Implementation Workflow" -> createTaskImplementationWorkflowTemplate()
-            "Bug Investigation Workflow" -> createBugInvestigationWorkflowTemplate()
-            // New documentation and quality templates
-            "Technical Approach" -> createTechnicalApproachTemplate()
-            "Requirements Specification" -> createRequirementsSpecificationTemplate()
-            "Context & Background" -> createContextBackgroundTemplate()
-            "Testing Strategy" -> createTestingStrategyTemplate()
-            "Definition of Done" -> createDefinitionOfDoneTemplate()
-            else -> {
-                logger.warn("Unknown template name: $templateName")
-                false
-            }
-        }
-    }
-
-    /**
-     * Helper method to create a template and its sections, with proper error handling.
-     */
-    private fun createTemplateWithSections(
-        template: Template,
-        sections: List<TemplateSection>,
-        templateName: String
-    ): Boolean {
-        return runBlocking {
-            val result = templateRepository.createTemplate(template)
-            if (result is Result.Success) {
-                var sectionsCreated = 0
-                sections.forEach { section ->
-                    val sectionResult = templateRepository.addTemplateSection(template.id, section)
-                    if (sectionResult is Result.Success) {
-                        sectionsCreated++
-                    } else {
-                        logger.error("Failed to create section '${section.title}' for $templateName: $sectionResult")
-                    }
-                }
-
-                if (sectionsCreated == sections.size) {
-                    logger.info("Created $templateName with all $sectionsCreated sections")
-                } else {
-                    logger.warn("Created $templateName with $sectionsCreated/${sections.size} sections")
-                }
-
-                true
-            } else {
-                logger.error("Failed to create $templateName: $result")
-                false
-            }
-        }
-    }
-
-    /**
-     * Creates the Local Git Branching Workflow template.
-     */
-    private fun createLocalGitBranchingWorkflowTemplate(): Boolean {
-        try {
-            val (template, sections) = io.github.jpicklyk.mcptask.application.service.templates.LocalGitBranchingWorkflowTemplateCreator.create()
-            return createTemplateWithSections(template, sections, "Local Git Branching Workflow")
-        } catch (e: Exception) {
-            logger.error("Failed to create Local Git Branching Workflow template", e)
-            return false
-        }
-    }
-
-    /**
-     * Creates the GitHub PR Workflow template.
-     */
-    private fun createGitHubPRWorkflowTemplate(): Boolean {
-        try {
-            val (template, sections) = io.github.jpicklyk.mcptask.application.service.templates.GitHubPRWorkflowTemplateCreator.create()
-            return createTemplateWithSections(template, sections, "GitHub PR Workflow")
-        } catch (e: Exception) {
-            logger.error("Failed to create GitHub PR Workflow template", e)
-            return false
-        }
-    }
-
-    /**
-     * Creates the Task Implementation Workflow template.
-     */
-    private fun createTaskImplementationWorkflowTemplate(): Boolean {
-        try {
-            val (template, sections) = io.github.jpicklyk.mcptask.application.service.templates.TaskImplementationWorkflowTemplateCreator.create()
-            return createTemplateWithSections(template, sections, "Task Implementation Workflow")
-        } catch (e: Exception) {
-            logger.error("Failed to create Task Implementation Workflow template", e)
-            return false
-        }
-    }
-
-    /**
-     * Creates the Bug Investigation Workflow template.
-     */
-    private fun createBugInvestigationWorkflowTemplate(): Boolean {
-        try {
-            val (template, sections) = io.github.jpicklyk.mcptask.application.service.templates.BugInvestigationWorkflowTemplateCreator.create()
-            return createTemplateWithSections(template, sections, "Bug Investigation Workflow")
-        } catch (e: Exception) {
-            logger.error("Failed to create Bug Investigation Workflow template", e)
-            return false
-        }
-    }
-
-    /**
-     * Creates the Technical Approach template.
-     */
-    private fun createTechnicalApproachTemplate(): Boolean {
-        try {
-            val (template, sections) = io.github.jpicklyk.mcptask.application.service.templates.TechnicalApproachTemplateCreator.create()
-            return createTemplateWithSections(template, sections, "Technical Approach")
-        } catch (e: Exception) {
-            logger.error("Failed to create Technical Approach template", e)
-            return false
-        }
-    }
-
-    /**
-     * Creates the Requirements Specification template.
-     */
-    private fun createRequirementsSpecificationTemplate(): Boolean {
-        try {
-            val (template, sections) = io.github.jpicklyk.mcptask.application.service.templates.RequirementsSpecificationTemplateCreator.create()
-            return createTemplateWithSections(template, sections, "Requirements Specification")
-        } catch (e: Exception) {
-            logger.error("Failed to create Requirements Specification template", e)
-            return false
-        }
-    }
-
-    /**
-     * Creates the Context & Background template.
-     */
-    private fun createContextBackgroundTemplate(): Boolean {
-        try {
-            val (template, sections) = io.github.jpicklyk.mcptask.application.service.templates.ContextBackgroundTemplateCreator.create()
-            return createTemplateWithSections(template, sections, "Context & Background")
-        } catch (e: Exception) {
-            logger.error("Failed to create Context & Background template", e)
-            return false
-        }
-    }
-
-    /**
-     * Creates the Testing Strategy template.
-     */
-    private fun createTestingStrategyTemplate(): Boolean {
-        try {
-            val (template, sections) = io.github.jpicklyk.mcptask.application.service.templates.TestingStrategyTemplateCreator.create()
-            return createTemplateWithSections(template, sections, "Testing Strategy")
-        } catch (e: Exception) {
-            logger.error("Failed to create Testing Strategy template", e)
-            return false
-        }
-    }
-
-    /**
-     * Creates the Definition of Done template.
-     */
-    private fun createDefinitionOfDoneTemplate(): Boolean {
-        try {
-            val (template, sections) = io.github.jpicklyk.mcptask.application.service.templates.DefinitionOfDoneTemplateCreator.create()
-            return createTemplateWithSections(template, sections, "Definition of Done")
-        } catch (e: Exception) {
-            logger.error("Failed to create Definition of Done template", e)
-            return false
-        }
-    }
->>>>>>> 09a1d4e0
 }