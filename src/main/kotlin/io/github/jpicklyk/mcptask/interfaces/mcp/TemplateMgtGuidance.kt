--- conflicted
+++ resolved
@@ -1,4 +1,3 @@
-<<<<<<< HEAD
 package io.github.jpicklyk.mcptask.interfaces.mcp
 
 import io.modelcontextprotocol.kotlin.sdk.GetPromptResult
@@ -726,733 +725,4 @@
             )
         }
     }
-=======
-package io.github.jpicklyk.mcptask.interfaces.mcp
-
-import io.modelcontextprotocol.kotlin.sdk.GetPromptResult
-import io.modelcontextprotocol.kotlin.sdk.PromptMessage
-import io.modelcontextprotocol.kotlin.sdk.Role
-import io.modelcontextprotocol.kotlin.sdk.TextContent
-import io.modelcontextprotocol.kotlin.sdk.server.Server
-import kotlinx.serialization.json.JsonObject
-
-/**
- * Extension functions to provide guidance for template management features.
- */
-object TemplateMgtGuidance {
-
-    /**
-     * Configures template management guidance for the MCP server.
-     */
-    fun configureTemplateManagementGuidance(server: Server) {
-        // Add specialized prompts for template management guidance
-        addTemplateUpdateGuidance(server)
-        addAdvancedTemplateUsageGuidance(server)
-        addTemplateWorkflowExamples(server)
-    }
-
-    /**
-     * Adds guidance on context-efficient template updates.
-     */
-    private fun addTemplateUpdateGuidance(server: Server) {
-        // Template update guidance - explains the new context-efficient update tools
-        server.addPrompt(
-            name = "template_update_guide",
-            description = "Guide to efficiently updating templates and sections",
-        ) { _ ->
-            GetPromptResult(
-                description = "Guide to efficiently updating templates and sections",
-                messages = listOf(
-                    PromptMessage(
-                        role = Role.assistant,
-                        content = TextContent(
-                            text = """
-                            # Context-Efficient Template Update Guide
-                            
-                            The MCP Task Orchestrator provides specialized tools for updating templates and sections in a context-efficient manner. This guide explains how to use these tools to minimize token usage while maintaining full functionality.
-                            
-                            ## Core Update Tools
-                            
-                            ### 1. `update_template_metadata`
-                            
-                            Updates a template's metadata without affecting its sections.
-                            
-                            ```json
-                            {
-                              "id": "550e8400-e29b-41d4-a716-446655440000",
-                              "name": "Updated Template Name",
-                              "description": "Updated description",
-                              "targetEntityType": "TASK",
-                              "isEnabled": true,
-                              "tags": "tag1,tag2,tag3"
-                            }
-                            ```
-                            
-                            - Only provide fields you want to update
-                            - Protected templates cannot be updated
-                            
-                            ### 2. `update_section_metadata`
-                            
-                            Updates a section's metadata without affecting its content.
-                            
-                            ```json
-                            {
-                              "id": "772f9622-g41d-52e5-b827-668899101111",
-                              "title": "Updated Section Title",
-                              "usageDescription": "Updated usage description",
-                              "contentFormat": "MARKDOWN",
-                              "ordinal": 2,
-                              "tags": "tag1,tag2,tag3"
-                            }
-                            ```
-                            
-                            - Only provide fields you want to update
-                            - Use this for changing metadata like title, format, or ordering
-                            
-                            ### 3. `update_section_text`
-                            
-                            Updates specific portions of a section's content without sending the entire content.
-                            
-                            ```json
-                            {
-                              "id": "772f9622-g41d-52e5-b827-668899101111",
-                              "oldText": "This text will be replaced",
-                              "newText": "This is the replacement text"
-                            }
-                            ```
-                            
-                            - `oldText` must match exactly in the existing content
-                            - Ideal for targeted changes in large content blocks
-                            - Much more efficient than sending the entire content
-                            
-                            ### 4. `reorder_sections`
-                            
-                            Changes the display order of sections within an entity.
-                            
-                            ```json
-                            {
-                              "entityType": "TEMPLATE",
-                              "entityId": "550e8400-e29b-41d4-a716-446655440000",
-                              "sectionOrder": [
-                                "772f9622-g41d-52e5-b827-668899101111",
-                                "661f9511-f30c-52e5-b827-557766551111",
-                                "993f0844-i63f-74g7-d049-8800a1323333"
-                              ]
-                            }
-                            ```
-                            
-                            - The `sectionOrder` array must include all sections of the entity
-                            - Sections will be reordered by updating their ordinal values
-                            """.trimIndent()
-                        )
-                    )
-                ),
-                _meta = JsonObject(emptyMap())
-            )
-        }
-
-        // Add the second part of the guidance
-        server.addPrompt(
-            name = "template_update_strategies",
-            description = "Strategies for efficient template updates",
-        ) { _ ->
-            GetPromptResult(
-                description = "Strategies for efficient template updates",
-                messages = listOf(
-                    PromptMessage(
-                        role = Role.assistant,
-                        content = TextContent(
-                            text = """
-                            # Template Update Strategies
-                            
-                            ## Context Efficiency Strategies
-                            
-                            ### Strategy 1: Metadata-Only Updates
-                            
-                            When you only need to change metadata fields (name, description, title, etc.):
-                            
-                            - Use `update_template_metadata` for template metadata
-                            - Use `update_section_metadata` for section metadata
-                            - Avoid sending content when it's not changing
-                            
-                            ### Strategy 2: Targeted Content Updates
-                            
-                            When you need to change specific parts of section content:
-                            
-                            - Use `update_section_text` for small changes in large content
-                            - Only send the specific text segment to replace and its replacement
-                            - For multiple changes, use multiple `update_section_text` calls
-                            
-                            ### Strategy 3: Structural Updates
-                            
-                            When you need to change the organization of sections:
-                            
-                            - Use `reorder_sections` to change display order
-                            - No need to send any content, just the section IDs in the new order
-                            
-                            ## Update Use Cases
-                            
-                            ### Use Case 1: Updating Template Name and Description
-                            
-                            ```json
-                            {
-                              "id": "550e8400-e29b-41d4-a716-446655440000",
-                              "name": "Updated Template Name",
-                              "description": "Updated description"
-                            }}
-                            ```
-                            
-                            ### Use Case 2: Correcting a Typo in Section Content
-                            
-                            ```json
-                            {
-                              "id": "772f9622-g41d-52e5-b827-668899101111",
-                              "oldText": "Implementation straegy",
-                              "newText": "Implementation strategy"
-                            }
-                            ```
-                            
-                            ### Use Case 3: Reorganizing Template Sections
-                            
-                            ```json
-                            {
-                              "entityType": "TEMPLATE",
-                              "entityId": "550e8400-e29b-41d4-a716-446655440000",
-                              "sectionOrder": [
-                                "993f0844-i63f-74g7-d049-8800a1323333", 
-                                "772f9622-g41d-52e5-b827-668899101111",
-                                "661f9511-f30c-52e5-b827-557766551111"
-                              ]
-                            }
-                            ```
-                            
-                            ## Benefits of Context-Efficient Updates
-                            
-                            1. **Reduced Token Usage**: Only send the specific data that needs to change
-                            2. **Increased Capacity**: Perform more complex operations within context limits
-                            3. **Improved Performance**: Less data to process means faster operations
-                            4. **Better User Experience**: More responsive AI interactions
-                            
-                            Always choose the most targeted and efficient update tool for your specific needs.
-                            """.trimIndent()
-                        )
-                    )
-                ),
-                _meta = JsonObject(emptyMap())
-            )
-        }
-    }
-
-    /**
-     * Adds guidance on advanced template usage patterns.
-     */
-    private fun addAdvancedTemplateUsageGuidance(server: Server) {
-        // Advanced Template Usage guidance - explains multi-template capabilities
-        server.addPrompt(
-            name = "advanced_template_usage",
-            description = "Guide to using multiple templates and template integration features",
-        ) { _ ->
-            GetPromptResult(
-                description = "Guide to using multiple templates and template integration features",
-                messages = listOf(
-                    PromptMessage(
-                        role = Role.assistant,
-                        content = TextContent(
-                            text = """
-                            # Advanced Template Usage Guide
-                            
-                            The MCP Task Orchestrator supports advanced template usage patterns to provide flexibility and efficiency. This guide explains these advanced capabilities and how to use them effectively.
-                            
-                            ## Multiple Template Application
-                            
-                            ### Using templateIds Array
-                            
-                            You can apply multiple templates in a single operation using the `templateIds` array parameter in `apply_template`:
-                            
-                            ```json
-                            {
-                              "templateIds": [
-                                "550e8400-e29b-41d4-a716-446655440000",
-                                "661e8511-f30c-41d4-a716-557788990000"
-                              ],
-                              "entityType": "TASK",
-                              "entityId": "772f9622-g41d-52e5-b827-668899101111"
-                            }
-                            ```
-                            
-                            Templates are applied in the order specified in the array. Sections from later templates will appear after sections from earlier templates.
-                            
-                            ### Error Handling
-                            
-                            By default, if any template in the array fails to apply, the operation stops at that point. You can change this behavior with the `continueOnError` parameter:
-                            
-                            ```json
-                            {
-                              "templateIds": [ ... ],
-                              "entityType": "TASK",
-                              "entityId": "772f9622-g41d-52e5-b827-668899101111",
-                              "continueOnError": true
-                            }
-                            ```
-                            
-                            With `continueOnError: true`, the operation will try to apply all templates in the array, skipping any that fail and continuing with the next one.
-                            
-                            ## Template Integration with Creation
-                            
-                            Both `create_task` and `create_feature` tools support direct template application using the `templateIds` array:
-                            
-                            ```json
-                            {
-                              "title": "Implement Authentication",
-                              "description": "Create secure authentication system",
-                              "templateIds": ["550e8400-e29b-41d4-a716-446655440000"]
-                            }
-                            ```
-                            
-                            ```json
-                            {
-                              "name": "User Management",
-                              "summary": "Complete user management module",
-                              "templateIds": ["661e8511-f30c-41d4-a716-557788990000"]
-                            }
-                            ```
-                            
-                            This creates the entity and applies the template in a single operation, which is more efficient than separate calls.
-                            
-                            ## Template Combination Patterns
-                            
-                            ### Category-Based Combinations
-                            
-                            The new template system is organized into three categories that work well together:
-                            
-                            **AI Workflow Instructions** (for process guidance):
-                            - Local Git Branching Workflow
-                            - GitHub PR Workflow  
-                            - Task Implementation Workflow
-                            - Bug Investigation Workflow
-                            
-                            **Documentation Properties** (for capturing information):
-                            - Technical Approach
-                            - Requirements Specification
-                            - Context & Background
-                            
-                            **Process & Quality** (for standards and completion):
-                            - Testing Strategy
-                            - Definition of Done
-                            
-                            ### Recommended Combinations
-                            
-                            Combine templates from different categories for comprehensive coverage:
-                            
-                            - **Development Task**: Technical Approach + Task Implementation Workflow + Testing Strategy
-                            - **Bug Fix**: Bug Investigation Workflow + Technical Approach + Definition of Done
-                            - **Feature Planning**: Requirements Specification + Context & Background + Testing Strategy
-                            - **Complex Implementation**: Technical Approach + Local Git Branching Workflow + GitHub PR Workflow + Definition of Done
-                            
-                            ### Template Sequence Optimization
-                            
-                            Consider the logical ordering of templates based on categories:
-                            
-                            1. **Start with Context**: Context & Background, Requirements Specification
-                            2. **Add Technical Detail**: Technical Approach for implementation guidance
-                            3. **Include Process Guidance**: Task Implementation Workflow, Bug Investigation Workflow
-                            4. **Add Git Workflow**: Local Git Branching Workflow, GitHub PR Workflow
-                            5. **Ensure Quality**: Testing Strategy, Definition of Done
-                            
-                            This creates a natural flow from context ? requirements ? implementation ? process ? quality.
-                            
-                            ### Focused Template Design
-                            
-                            The new template system follows a modular, focused approach:
-                            
-                            - **Small and Focused**: Each template addresses a specific aspect (3-4 sections each)
-                            - **Composable**: Templates can be mixed and matched based on needs
-                            - **Category-Specific**: Clear separation between workflow, documentation, and quality concerns
-                            - **AI-Optimized**: Workflow templates include specific MCP tool references and step-by-step guidance
-                            
-                            ## Context Efficiency Techniques
-                            
-                            ### 1. Direct Creation with Templates
-                            
-                            Always prefer creating tasks/features with templates directly rather than in separate operations:
-                            
-                            ```
-                            // EFFICIENT
-                            create_task(title: "X", templateIds: ["Y"])
-                            
-                            // LESS EFFICIENT
-                            id = create_task(title: "X")
-                            apply_template(entityId: id, templateIds: ["Y"])
-                            ```
-                            
-                            ### 2. Multiple Templates in One Call
-                            
-                            Apply multiple templates in a single operation:
-                            
-                            ```
-                            // EFFICIENT
-                            apply_template(entityId: id, templateIds: ["A", "B", "C"])
-                            
-                            // LESS EFFICIENT
-                            apply_template(entityId: id, templateIds: ["A"])
-                            apply_template(entityId: id, templateIds: ["B"])
-                            apply_template(entityId: id, templateIds: ["C"])
-                            ```
-                            
-                            ### 3. Template Design Principles
-                            
-                            - Create focused, modular templates rather than monolithic ones
-                            - Design templates to work well in combinations
-                            - Use clear, consistent section naming across templates
-                            - Include clear usageDescription values to guide AI assistants on section purpose
-                            """.trimIndent()
-                        )
-                    )
-                ),
-                _meta = JsonObject(emptyMap())
-            )
-        }
-    }
-
-    /**
-     * Adds example workflows for template integration.
-     */
-    private fun addTemplateWorkflowExamples(server: Server) {
-        server.addPrompt(
-            name = "template_workflow_examples",
-            description = "Example workflows for template integration",
-        ) { _ ->
-            GetPromptResult(
-                description = "Example workflows for template integration",
-                messages = listOf(
-                    PromptMessage(
-                        role = Role.assistant,
-                        content = TextContent(
-                            text = """
-                            # Template Integration Example Workflows
-                            
-                            These examples show how to use the template integration features in common workflows.
-                            
-                            ## Workflow 1: Creating a Development Task with Category-Based Templates
-                            
-                            ```json
-                            // Step 1: List available templates by category
-                            {
-                              "targetEntityType": "TASK"
-                            }
-                            
-                            // Step 2: Create task with templates from multiple categories
-                            {
-                              "title": "Implement User Authentication API",
-                              "description": "Create secure API endpoints for user authentication",
-                              "priority": "high",
-                              "complexity": 8,
-                              "tags": "task-type-feature,authentication,api,security",
-                              "templateIds": [
-                                "technical-approach-template-id",
-                                "task-implementation-workflow-template-id", 
-                                "testing-strategy-template-id"
-                              ]
-                            }
-                            
-                            // Step 3: View created task with sections from all categories
-                            {
-                              "id": "new-task-id",
-                              "includeSections": true
-                            }
-                            
-                            // Step 4: Update specific sections with task details
-                            {
-                              "id": "architecture-section-id",
-                              "oldText": "[Describe the overall system design]",
-                              "newText": "Authentication will use OAuth 2.0 with JWT tokens, integrating with our existing user management system..."
-                            }
-                            ```
-                            
-                            ## Workflow 2: Creating a Bug Fix Task with Workflow Templates
-                            
-                            ```json
-                            // Step 1: List available templates to find appropriate ones
-                            {
-                              "targetEntityType": "TASK"
-                            }
-                            
-                            // Step 2: Create task with chosen templates
-                            {
-                              "title": "Implement Authentication API",
-                              "description": "Create API endpoints for user authentication",
-                              "priority": "high",
-                              "complexity": 7,
-                              "templateIds": ["550e8400-e29b-41d4-a716-446655440000"]
-                            }
-                            
-                            // Step 3: View created task with sections
-                            {
-                              "id": "772f9622-g41d-52e5-b827-668899101111",
-                              "includeSections": true
-                            }
-                            
-                            // Step 4: Update section content with task-specific details
-                            {
-                              "id": "aaa9733-h52e-63f6-c938-779900212222",
-                              "content": "Authentication will use OAuth 2.0 protocol with JWT tokens..."
-                            }
-                            ```
-                            
-                            ## Workflow 2: Creating a Bug Fix Task with Workflow Templates
-                            
-                            ```json
-                            // Step 1: Create bug fix task with investigation workflow
-                            {
-                              "title": "Fix Authentication Session Timeout Issue",
-                              "description": "Users are being logged out unexpectedly during long sessions",
-                              "priority": "high",
-                              "complexity": 6,
-                              "tags": "task-type-bug,authentication,session,urgent",
-                              "templateIds": [
-                                "bug-investigation-workflow-template-id",
-                                "local-git-branching-workflow-template-id",
-                                "github-pr-workflow-template-id"
-                              ]
-                            }
-                            
-                            // Step 2: Update investigation section with specific details
-                            {
-                              "id": "investigation-section-id",
-                              "oldText": "[Detailed description of the actual behavior or issue observed]",
-                              "newText": "Users report being logged out after 10-15 minutes of activity, even though session timeout is configured for 30 minutes. Error logs show 'Invalid token' errors before logout."
-                            }
-                            
-                            // Step 3: View the task with all workflow guidance
-                            {
-                              "id": "bug-task-id",
-                              "includeSections": true
-                            }
-                            ```
-                            
-                            ## Workflow 3: Creating a Complex Task with Multiple Templates
-                            
-                            ```json
-                            // Step 1: Create the task with multiple templates directly
-                            {
-                              "title": "Implement Authentication System",
-                              "description": "Create a complete authentication system",
-                              "priority": "high",
-                              "complexity": 9,
-                              "templateIds": [
-                                "550e8400-e29b-41d4-a716-446655440000", // Implementation Strategy
-                                "661e8511-f30c-41d4-a716-557788990000", // Testing Plan
-                                "772f9622-g41d-52e5-b827-668899101111"  // Security Checklist
-                              ]
-                            }
-                            
-                            // Step 2: View the task with all sections
-                            {
-                              "id": "aaa8400-e29b-41d4-a716-446655440000",
-                              "includeSections": true
-                            }
-                            ```
-                            
-                            ## Workflow 3: Creating a Complex Task with Multiple Templates
-                            
-                            ```json
-                            // Step 1: Create comprehensive task with templates from all categories
-                            {
-                              "title": "Implement OAuth 2.0 Authentication System",
-                              "description": "Create complete OAuth authentication with social login",
-                              "priority": "high",
-                              "complexity": 9,
-                              "tags": "task-type-feature,oauth,authentication,social-login,complex",
-                              "templateIds": [
-                                "requirements-specification-template-id",
-                                "technical-approach-template-id",
-                                "task-implementation-workflow-template-id",
-                                "testing-strategy-template-id", 
-                                "definition-of-done-template-id"
-                              ]
-                            }
-                            
-                            // Step 2: View the task with comprehensive documentation structure
-                            {
-                              "id": "complex-task-id",
-                              "includeSections": true
-                            }
-                            ```
-                            
-                            ## Workflow 4: Creating a Feature with Documentation Templates
-                            
-                            ```json
-                            // Step 1: Create a feature with templates
-                            {
-                              "name": "User Management",
-                              "summary": "Complete user management system",
-                              "status": "planning",
-                              "priority": "high",
-                              "templateIds": ["bbb8511-f30c-41d4-a716-557788990000"] // Feature Planning template
-                            }
-                            
-                            // Step 2: Create tasks associated with the feature
-                            {
-                              "title": "User Registration",
-                              "description": "Implement user registration flow",
-                              "priority": "high",
-                              "complexity": 6,
-                              "featureId": "ccc8511-f30c-41d4-a716-557788990000", // ID of the created feature
-                              "templateIds": ["550e8400-e29b-41d4-a716-446655440000"] // Implementation Strategy template
-                            }
-                            
-                            // Create another task with the same feature ID
-                            {
-                              "title": "User Authentication",
-                              "description": "Implement login and session management",
-                              "priority": "high",
-                              "complexity": 7,
-                              "featureId": "ccc8511-f30c-41d4-a716-557788990000",
-                              "templateIds": ["550e8400-e29b-41d4-a716-446655440000"]
-                            }
-                            
-                            // Step 3: Get feature with associated tasks
-                            {
-                              "id": "ccc8511-f30c-41d4-a716-557788990000",
-                              "includeTasks": true,
-                              "includeSections": true
-                            }
-                            ```
-                            
-                            ## Workflow 4: Creating a Feature with Documentation Templates
-                            
-                            ```json
-                            // Step 1: Create feature with documentation-focused templates
-                            {
-                              "name": "User Management System",
-                              "summary": "Complete user management with registration, profiles, and permissions",
-                              "status": "planning",
-                              "priority": "high",
-                              "templateIds": [
-                                "context-background-template-id",
-                                "requirements-specification-template-id",
-                                "technical-approach-template-id"
-                              ]
-                            }
-                            
-                            // Step 2: Create implementation tasks with workflow templates
-                            {
-                              "title": "User Registration Implementation",
-                              "description": "Implement user registration with email verification",
-                              "priority": "high",
-                              "complexity": 6,
-                              "tags": "task-type-feature,user-registration,email-verification",
-                              "featureId": "user-management-feature-id",
-                              "templateIds": [
-                                "task-implementation-workflow-template-id",
-                                "local-git-branching-workflow-template-id"
-                              ]
-                            }
-                            
-                            // Step 3: Create another task with different workflow focus
-                            {
-                              "title": "User Profile Management",
-                              "description": "Implement user profile editing and avatar upload",
-                              "priority": "medium",
-                              "complexity": 5,
-                              "tags": "task-type-feature,user-profile,avatar-upload",
-                              "featureId": "user-management-feature-id",
-                              "templateIds": [
-                                "task-implementation-workflow-template-id",
-                                "testing-strategy-template-id"
-                              ]
-                            }
-                            
-                            // Step 4: Get feature with associated tasks
-                            {
-                              "id": "user-management-feature-id",
-                              "includeTasks": true,
-                              "includeSections": true
-                            }
-                            ```
-                            
-                            ## Workflow 5: Updating Templates for Consistent Documentation
-                            
-                            ```json
-                            // Step 1: Create a new template for consistent documentation
-                            {
-                              "name": "API Endpoint Documentation",
-                              "description": "Standard documentation for API endpoints",
-                              "targetEntityType": "TASK"
-                            }
-                            
-                            // Step 2: Add sections to the template
-                            {
-                              "templateId": "ddd8511-f30c-41d4-a716-557788990000",
-                              "title": "Endpoint Specification",
-                              "usageDescription": "Detailed API endpoint specifications including HTTP method, path, and parameters",
-                              "contentSample": "## Endpoint\\n\\n**Path**: `/api/resource`\\n**Method**: POST\\n\\n## Parameters\\n\\n...",
-                              "contentFormat": "MARKDOWN",
-                              "ordinal": 0
-                            }
-                            
-                            // Add another section to the template
-                            {
-                              "templateId": "ddd8511-f30c-41d4-a716-557788990000",
-                              "title": "Request/Response Examples",
-                              "usageDescription": "Example request and response payloads",
-                              "contentSample": "## Request Example\\n\\n```json\\n{\\n  \\\"field\\\": \\\"value\\\"\\n}\\n```\\n\\n## Response Example\\n\\n```json\\n{\\n  \\\"result\\\": \\\"success\\\"\\n}\\n```",
-                              "contentFormat": "MARKDOWN",
-                              "ordinal": 1
-                            }
-                            
-                            // Step 3: Apply the template to existing tasks
-                            {
-                              "templateIds": ["ddd8511-f30c-41d4-a716-557788990000"],
-                              "entityType": "TASK",
-                              "entityId": "eee8400-e29b-41d4-a716-446655440000"
-                            }
-                            ```
-                            
-                            These workflows demonstrate how to effectively use the new focused, composable template system for different scenarios. The key principles are:
-                            
-                            1. **Category-Based Selection**: Choose templates from different categories based on your needs
-                            2. **Workflow + Documentation**: Combine process guidance (workflows) with information capture (documentation)
-                            3. **Quality Assurance**: Include quality templates (Testing Strategy, Definition of Done) for important work
-                            4. **Progressive Enhancement**: Start with basic templates and add more as complexity increases
-                            
-                            The new template system provides flexibility while maintaining consistency and reducing cognitive overhead through focused, purpose-built templates.
-                            
-                            ## Filtering Tasks by Type
-                            
-                            Using the task type tagging convention, you can easily filter tasks:
-                            
-                            ```json
-                            // Find all bug tasks
-                            {
-                              "tag": "task-type-bug"
-                            }
-                            
-                            // Find all feature tasks  
-                            {
-                              "tag": "task-type-feature"
-                            }
-                            
-                            // Find all enhancement tasks
-                            {
-                              "tag": "task-type-enhancement"
-                            }
-                            
-                            // Find urgent bugs
-                            {
-                              "tag": "task-type-bug",
-                              "priority": "high"
-                            }
-                            ```
-                            
-                            This makes it clear in `get_task_overview` and search results which tasks are bugs versus features or other work types.
-                            """.trimIndent()
-                        )
-                    )
-                ),
-                _meta = JsonObject(emptyMap())
-            )
-        }
-    }
->>>>>>> 09a1d4e0
 }