--- conflicted
+++ resolved
@@ -1,4 +1,3 @@
-<<<<<<< HEAD
 .gradle
 build/
 !gradle/wrapper/gradle-wrapper.jar
@@ -53,62 +52,6 @@
 
 ### Docs folder ###
 /docs/
-/.claude/settings.local.json
-/CLAUDE.md
-=======
-.gradle
-build/
-!gradle/wrapper/gradle-wrapper.jar
-!**/src/main/**/build/
-!**/src/test/**/build/
 
-### IntelliJ IDEA ###
-.idea/modules.xml
-.idea/jarRepositories.xml
-.idea/compiler.xml
-.idea/libraries/
-*.iws
-*.iml
-*.ipr
-out/
-!**/src/main/**/out/
-!**/src/test/**/out/
-
-### Kotlin ###
-.kotlin
-
-### Eclipse ###
-.apt_generated
-.classpath
-.factorypath
-.project
-.settings
-.springBeans
-.sts4-cache
-bin/
-!**/src/main/**/bin/
-!**/src/test/**/bin/
-
-### NetBeans ###
-/nbproject/private/
-/nbbuild/
-/dist/
-/nbdist/
-/.nb-gradle/
-
-### VS Code ###
-.vscode/
-
-### Mac OS ###
-.DS_Store
-
-### Logs folder ###
-/logs/
-
-### Data folder ###
-/data/
-
-### Docs folder ###
-/docs/
-/.claude/settings.local.json
->>>>>>> 09a1d4e0
+### Claude Code configuration files ###
+/.claude/settings.local.json